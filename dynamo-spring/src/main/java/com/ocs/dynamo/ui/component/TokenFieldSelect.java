--- conflicted
+++ resolved
@@ -191,8 +191,6 @@
     private void copyValueFromContainer() {
         Collection<T> values = container.getItemIds();
         setValue(new HashSet<>(values));
-<<<<<<< HEAD
-=======
         setComboBoxWidth();
     }
 
@@ -206,7 +204,6 @@
 
     public EntityComboBox<ID, T> getComboBox() {
         return comboBox;
->>>>>>> 513f4c01
     }
 
     @Override
@@ -217,13 +214,10 @@
         return container.getItemIds();
     }
 
-<<<<<<< HEAD
-=======
     public ExtTokenField getTokenField() {
         return extTokenField;
     }
 
->>>>>>> 513f4c01
     @Override
     @SuppressWarnings("unchecked")
     public Class<Collection<T>> getType() {
@@ -241,16 +235,10 @@
 
         comboBox.setInputPrompt(getMessageService().getMessage("ocs.type.to.add"));
         comboBox.setFilteringMode(FilteringMode.CONTAINS);
-<<<<<<< HEAD
-        comboBox.setWidth(25, Unit.PERCENTAGE);
         comboBox.setHeightUndefined();
 
-=======
-        comboBox.setHeightUndefined();
-
         setComboBoxWidth();
 
->>>>>>> 513f4c01
         extTokenField.setInputField(comboBox);
         extTokenField.setEnableDefaultDeleteTokenAction(true);
 
@@ -276,11 +264,6 @@
     }
 
     @Override
-<<<<<<< HEAD
-    protected void setInternalValue(Collection<T> values) {
-        super.setInternalValue(values);
-
-=======
     public void refresh() {
         if (comboBox != null) {
             comboBox.refresh();
@@ -302,7 +285,6 @@
     @Override
     protected void setInternalValue(Collection<T> values) {
         super.setInternalValue(values);
->>>>>>> 513f4c01
         container.removeAllItems();
         if (values != null) {
             container.addAll((Collection<T>) values);
@@ -329,30 +311,4 @@
         super.setValue(values);
         setInternalValue(values);
     }
-<<<<<<< HEAD
-
-    public EntityComboBox<ID, T> getComboBox() {
-        return comboBox;
-    }
-
-    public ExtTokenField getTokenField() {
-        return extTokenField;
-    }
-
-    @Override
-    public void refresh() {
-        if (comboBox != null) {
-            comboBox.refresh();
-        }
-    }
-
-    @Override
-    public void focus() {
-        super.focus();
-        if (comboBox != null) {
-            comboBox.focus();
-        }
-    }
-=======
->>>>>>> 513f4c01
 }