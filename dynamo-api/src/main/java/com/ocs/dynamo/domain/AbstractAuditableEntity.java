--- conflicted
+++ resolved
@@ -36,36 +36,20 @@
 
 	private static final long serialVersionUID = 3347137920794563022L;
 
-<<<<<<< HEAD
-	@Attribute(readOnly = true)
-	@Column(name = "created_by")
-	private String createdBy;
-
-	@Attribute(readOnly = true)
-=======
 	@Attribute(editable = EditableType.READ_ONLY)
 	@Column(name = "created_by")
 	private String createdBy;
 
 	@Attribute(editable = EditableType.READ_ONLY)
->>>>>>> a876f9d7
 	@Column(name = "created_on")
 	@Temporal(TemporalType.TIMESTAMP)
 	private Date createdOn;
 
-<<<<<<< HEAD
-	@Attribute(readOnly = true, showInTable = VisibilityType.HIDE)
-	@Column(name = "changed_by")
-	private String changedBy;
-
-	@Attribute(readOnly = true, showInTable = VisibilityType.HIDE)
-=======
 	@Attribute(editable = EditableType.READ_ONLY, showInTable = VisibilityType.HIDE)
 	@Column(name = "changed_by")
 	private String changedBy;
 
 	@Attribute(editable = EditableType.READ_ONLY, showInTable = VisibilityType.HIDE)
->>>>>>> a876f9d7
 	@Column(name = "changed_on")
 	@Temporal(TemporalType.TIMESTAMP)
 	private Date changedOn;
