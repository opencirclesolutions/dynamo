--- conflicted
+++ resolved
@@ -86,33 +86,25 @@
 
 	/**
 	 * 
-<<<<<<< HEAD
+	 * @return the desired check box mode (defaults to simply a check box)
+	 */
+	CheckboxMode getCheckboxMode();
+
+	/**
+	 *
 	 * @return the name of the field in the collection table that is used to
-	 *         search on when building a token search field for values in a
-	 *         collection table
-=======
-	 * @return the desired check box mode (defaults to simply a check box)
-	 */
-	CheckboxMode getCheckboxMode();
-
-	/**
-	 * 
-	 * @return the name of the field in the collection table that is used to search
-	 *         on when building a token search field for values in a collection
+	 *         search
+	 *         on when building a token search field for values in a
+	 *         collection
 	 *         table
->>>>>>> a876f9d7
 	 */
 	String getCollectionTableFieldName();
 
 	/**
 	 * 
-<<<<<<< HEAD
 	 * @return the name of the collection table that is used when building a
-	 *         token search field for values in a collection table
-=======
-	 * @return the name of the collection table that is used when building a token
+	 *         token
 	 *         search field for values in a collection table
->>>>>>> a876f9d7
 	 */
 	String getCollectionTableName();
 
@@ -159,7 +151,7 @@
 
 	/**
 	 * The expansion factor for sizing components that are rendered on the same row
-	 * 
+	 *
 	 * @return
 	 */
 	float getExpansionFactor();
@@ -266,13 +258,9 @@
 	String getPath();
 
 	/**
-<<<<<<< HEAD
 	 * @return The precision (number of decimals) to use when displaying a
-	 *         decimal number
-=======
-	 * @return The precision (number of decimals) to use when displaying a decimal
+	 *         decimal
 	 *         number
->>>>>>> a876f9d7
 	 */
 	int getPrecision();
 
@@ -338,25 +326,17 @@
 
 	/**
 	 * 
-<<<<<<< HEAD
 	 * @return true if the attribute is already included in a
-	 *         "groupTogetherWith" clause
-=======
-	 * @return true if the attribute is already included in a "groupTogetherWith"
+	 *         "groupTogetherWith"
 	 *         clause
->>>>>>> a876f9d7
 	 */
 	boolean isAlreadyGrouped();
 
 	/**
 	 * 
-<<<<<<< HEAD
 	 * @return Whether the property is present inside an edit form. By default
-	 *         this is switched off for complex (i.e. MASTER or DETAIL) objects
-=======
-	 * @return Whether the property is present inside an edit form. By default this
+	 *         this
 	 *         is switched off for complex (i.e. MASTER or DETAIL) objects
->>>>>>> a876f9d7
 	 */
 	boolean isComplexEditable();
 
@@ -402,7 +382,7 @@
 	boolean isMultipleSearch();
 
 	/**
-	 * 
+	 *
 	 * @return
 	 */
 	boolean isNavigable();
@@ -426,14 +406,6 @@
 	boolean isQuickAddAllowed();
 
 	/**
-<<<<<<< HEAD
-	 * @return Whether the attribute is read only
-	 */
-	boolean isReadOnly();
-
-	/**
-=======
->>>>>>> a876f9d7
 	 * @return whether the attribute is a required attribute (entity can only be
 	 *         saved if values for all required attributes have been provided)
 	 */
@@ -441,13 +413,9 @@
 
 	/**
 	 * 
-<<<<<<< HEAD
 	 * @return whether it is required to fill in a value for this attribute
-	 *         before you can carry out a search
-=======
-	 * @return whether it is required to fill in a value for this attribute before
+	 *         before
 	 *         you can carry out a search
->>>>>>> a876f9d7
 	 */
 	boolean isRequiredForSearching();
 
@@ -457,24 +425,16 @@
 	boolean isSearchable();
 
 	/**
-<<<<<<< HEAD
 	 * @return whether searching on this attribute is case sensitive (only
-	 *         applies if this is a String attribute)
-=======
-	 * @return whether searching on this attribute is case sensitive (only applies
+	 *         applies
 	 *         if this is a String attribute)
->>>>>>> a876f9d7
 	 */
 	boolean isSearchCaseSensitive();
 
 	/**
-<<<<<<< HEAD
 	 * @return whether searching for this value is by exact match (rather than
-	 *         using a range). Only applicable to numerical and date field
-=======
-	 * @return whether searching for this value is by exact match (rather than using
+	 *         using
 	 *         a range). Only applicable to numerical and date field
->>>>>>> a876f9d7
 	 */
 	boolean isSearchForExactValue();
 
@@ -492,7 +452,7 @@
 	boolean isSortable();
 
 	/**
-	 * 
+	 *
 	 * @return whether the attribute is transient
 	 */
 	boolean isTransient();
@@ -533,12 +493,7 @@
 	boolean isWeek();
 
 	/**
-<<<<<<< HEAD
-	 * Indicates whether this attribute allows direct navigation to entity edit
-	 * screen
-=======
 	 * Removes all cascading
->>>>>>> a876f9d7
 	 */
 	void removeCascades();
 
