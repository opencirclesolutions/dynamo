--- conflicted
+++ resolved
@@ -332,17 +332,14 @@
 	 */
 	String DIRECT_NAVIGATION = "directNavigation";
 
-<<<<<<< HEAD
 	/**
 	 * Adds an attribute group
-	 * 
+	 *
 	 * @param attributeGroup
 	 *            the name of the attribute group
 	 */
 	void addAttributeGroup(String attributeGroup);
 
-=======
->>>>>>> 27c933ae
 	/**
 	 * Adds a new attribute model on the position of the given existing attribute
 	 * model. The existing model will shift one position to the back of the list.
@@ -488,6 +485,4 @@
 	 * @return whether only the default attribute group is used
 	 */
 	boolean usesDefaultGroupOnly();
-
-	void addAttributeGroup(String attributeGroup);
 }