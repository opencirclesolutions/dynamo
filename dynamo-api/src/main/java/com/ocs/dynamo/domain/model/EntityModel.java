--- conflicted
+++ resolved
@@ -256,18 +256,13 @@
 	String SEARCHABLE = "searchable";
 
 	/**
-<<<<<<< HEAD
 	 * One or more styles for the field
 	 */
 	String STYLES = "styles";
 
 	/**
-	 * Indicates that a lookup field (rather than a combo box) must be used when selecting the
-	 * component
-=======
 	 * Indicates that a lookup field (rather than a combo box) must be used when
 	 * selecting the component
->>>>>>> a876f9d7
 	 */
 	String SELECT_MODE = "selectMode";
 
@@ -326,8 +321,6 @@
 	 * Indicates whether direct navigation to this linked entity is allowed
 	 */
 	String DIRECT_NAVIGATION = "directNavigation";
-
-	void addAttributeGroup(String attributeGroup);
 
 	/**
 	 * Adds a new attribute model on the position of the given existing attribute
