--- conflicted
+++ resolved
@@ -94,36 +94,20 @@
     /** @return whether the component is meant for uploading/displaying images */
     boolean image() default false;
 
-<<<<<<< HEAD
-	/**
-	 *
-	 * @return whether this attribute is the main attribute
-	 */
-	boolean main() default false;
-=======
     /** @return whether the component is restricted to only the required locales */
     boolean localesRestricted() default false;
->>>>>>> 27c933ae
 
     /** @return whether this field is the main attribute */
     boolean main() default false;
 
-<<<<<<< HEAD
-	/**
-	 *
-	 * @return the maximum length of the text representation in a table
-	 */
-	int maxLengthInTable() default -1;
-=======
     /** @return the maximum element length (-1 indicates no value) */
     int maxLength() default -1;
->>>>>>> 27c933ae
-
-    /**
-     *
-     * @return the maximum length of the text representation in a table
-     */
-    int maxLengthInTable() default -1;
+
+	/**
+	 * 
+	 * @return the maximum length of the text representation in a table
+	 */
+	int maxLengthInTable() default -1;
 
     /**
      * @return the maximum allowed value of an element in a collection table
@@ -178,30 +162,16 @@
 	String replacementSortPath() default "";
 
 	/**
-	 * @return the replacement path to use for sorting when sorting on the property
-	 *         itself is not directly possible
-	 */
-	String replacementSortPath() default "";
-
-	/**
 	 * @return the replacement search path to be used when the property does not
 	 *         directly map to a JPA property
 	 */
 	String replacementSearchPath() default "";
 
-<<<<<<< HEAD
-	/**
-	 *
+	/**
+	 * 
 	 * @return whether the attribute is required
 	 */
 	boolean required() default false;
-=======
-    /**
-     *
-     * @return whether the attribute is required
-     */
-    boolean required() default false;
->>>>>>> 27c933ae
 
     /**
      * @return whether the attribute is required when performing a search
@@ -235,7 +205,6 @@
     /** @return whether a table can be sorted on this field */
     boolean sortable() default true;
 
-<<<<<<< HEAD
 	/**
 	 * @return one or more references to styles; in Vaadin used to specify stylenames seperated by space
 	 */
@@ -245,13 +214,6 @@
 	 * @return whether to display a text attribute as a text field or a text area
 	 */
 	AttributeTextFieldMode textFieldMode() default AttributeTextFieldMode.INHERIT;
-=======
-    /** @return one or more references to styles; in Vaadin used to specify stylenames seperated by space */
-    String styles() default "";
->>>>>>> 27c933ae
-
-    /** @return whether to display a text attribute as a text field or a text area */
-    AttributeTextFieldMode textFieldMode() default AttributeTextFieldMode.INHERIT;
 
     /** the representation to use instead of "true" */
     String trueRepresentation() default "";
