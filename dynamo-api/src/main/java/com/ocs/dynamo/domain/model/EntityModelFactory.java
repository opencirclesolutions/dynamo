--- conflicted
+++ resolved
@@ -22,7 +22,7 @@
 
 	/**
 	 * Retrieves the entity model for a class
-	 * 
+	 *
 	 * @param entityClass
 	 *            the class of the entity
 	 * @return
@@ -31,25 +31,18 @@
 
 	/**
 	 * Retrieves a named entity model for a class
-	 * 
+	 *
 	 * @param reference
 	 *            the unique reference
 	 * @param entityClass
-<<<<<<< HEAD
-	 *            the class of the eneity
-=======
 	 *            the class of the entity
->>>>>>> a876f9d7
 	 * @return
 	 */
 	<T> EntityModel<T> getModel(String reference, Class<T> entityClass);
 
 	/**
-<<<<<<< HEAD
-=======
 	 * Checks whether the factory can provide a model
->>>>>>> a876f9d7
-	 * 
+	 *
 	 * @param reference
 	 * @param entityClass
 	 */
