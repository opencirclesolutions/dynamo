<?xml version="1.0" encoding="UTF-8"?>
<project xmlns="http://maven.apache.org/POM/4.0.0" xmlns:xsi="http://www.w3.org/2001/XMLSchema-instance" xsi:schemaLocation="http://maven.apache.org/POM/4.0.0 http://maven.apache.org/maven-v4_0_0.xsd">
	<modelVersion>4.0.0</modelVersion>
	<artifactId>dynamo-integration-camel</artifactId>
	<packaging>jar</packaging>
	<name>Dynamo Framework - Camel Integration</name>
	<url>https://github.com/opencirclesolutions/dynamo</url>
	<parent>
		<groupId>org.dynamoframework</groupId>
		<artifactId>dynamo-parent</artifactId>
<<<<<<< HEAD
		<version>2.5-SNAPSHOT</version>
=======
		<version>3.0.3-SNAPSHOT</version>
>>>>>>> 467d63c3
	</parent>
	<organization>
		<name>Open Circle Solutions</name>
		<url>http://www.opencirclesolutions.nl</url>
	</organization>
	<licenses>
		<license>
			<name>Apache License Version 2.0</name>
			<distribution>repo</distribution>
			<url>http://www.apache.org/licenses/LICENSE-2.0</url>
		</license>
	</licenses>
	<properties>
		<camel.version>4.0.0-M2</camel.version>
	</properties>
	<dependencies>
		<dependency>
			<groupId>${project.groupId}</groupId>
			<artifactId>dynamo-impl</artifactId>
			<version>${project.version}</version>
		</dependency>
		<dependency>
			<groupId>${project.groupId}</groupId>
			<artifactId>dynamo-test</artifactId>
			<version>${project.version}</version>
		</dependency>

		<!-- Spring Framework -->
		<dependency>
			<groupId>org.springframework.boot</groupId>
			<artifactId>spring-boot-starter</artifactId>
			<exclusions>
				<exclusion>
					<groupId>org.apache.logging.log4j</groupId>
					<artifactId>log4j-to-slf4j</artifactId>
				</exclusion>
			</exclusions>
		</dependency>
		<!-- Camel -->
		<dependency>
			<groupId>org.apache.camel.springboot</groupId>
			<artifactId>camel-spring-boot-starter</artifactId>
		</dependency>
		<dependency>
			<groupId>org.mockito</groupId>
			<artifactId>mockito-core</artifactId>
			<scope>provided</scope>
		</dependency>
		<dependency>
			<groupId>org.junit.jupiter</groupId>
			<artifactId>junit-jupiter</artifactId>
			<scope>compile</scope>
		</dependency>
		<!-- Test -->
		<dependency>
			<groupId>com.h2database</groupId>
			<artifactId>h2</artifactId>
		</dependency>
	</dependencies>
	<build>
		<plugins>
			<!-- Enforce compile version. -->
			<plugin>
				<groupId>org.apache.maven.plugins</groupId>
				<artifactId>maven-compiler-plugin</artifactId>
			</plugin>
			<!-- Enforce coding Standards and Guidelines. -->
			<plugin>
				<groupId>org.apache.maven.plugins</groupId>
				<artifactId>maven-checkstyle-plugin</artifactId>
			</plugin>
			<!-- Check for bugs. -->
			<plugin>
				<groupId>com.github.spotbugs</groupId>
				<artifactId>spotbugs-maven-plugin</artifactId>
			</plugin>
			<!-- Generate jar for Unit/Integration testing. -->
			<plugin>
				<groupId>org.apache.maven.plugins</groupId>
				<artifactId>maven-jar-plugin</artifactId>
				<executions>
					<execution>
						<goals>
							<goal>test-jar</goal>
						</goals>
					</execution>
				</executions>
			</plugin>
			<!-- Build Release. -->
			<plugin>
				<groupId>org.apache.maven.plugins</groupId>
				<artifactId>maven-release-plugin</artifactId>
			</plugin>
			<!-- Code coverage. -->
			<plugin>
				<groupId>org.jacoco</groupId>
				<artifactId>jacoco-maven-plugin</artifactId>
			</plugin>
			<plugin>
				<groupId>org.apache.maven.plugins</groupId>
				<artifactId>maven-surefire-plugin</artifactId>
			</plugin>
		</plugins>
	</build>
</project><|MERGE_RESOLUTION|>--- conflicted
+++ resolved
@@ -8,11 +8,7 @@
 	<parent>
 		<groupId>org.dynamoframework</groupId>
 		<artifactId>dynamo-parent</artifactId>
-<<<<<<< HEAD
-		<version>2.5-SNAPSHOT</version>
-=======
 		<version>3.0.3-SNAPSHOT</version>
->>>>>>> 467d63c3
 	</parent>
 	<organization>
 		<name>Open Circle Solutions</name>
