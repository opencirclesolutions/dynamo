--- conflicted
+++ resolved
@@ -34,7 +34,6 @@
 	@Getter
 	private EntityModelFactory entityModelFactory;
 
-<<<<<<< HEAD
     @Autowired
     private EntityScanner entityScanner;
 
@@ -53,33 +52,16 @@
         }
         return clazz;
     }
-=======
-	/**
-	 * Looks up the class corresponding to the provided entity name. Throws an exception when no
-	 * matching class could be found
-	 *
-	 * @param entityName the entity name
-	 * @return the class
-	 */
-	@SuppressWarnings("unchecked")
-	protected <T> Class<T> findClass(String entityName) {
-		Class<T> clazz = (Class<T>) ClassUtils.findClass(entityName);
-		if (clazz == null) {
-			throw new OcsNotFoundException("Endpoint for entity %s not found".formatted(entityName));
-		}
-		return clazz;
-	}
->>>>>>> 289611cf
 
-	/**
-	 * Retrieves the entity model for a class
-	 *
-	 * @param reference the reference to the entity model
-	 * @param clazz     the class
-	 * @return the entity model
-	 */
-	protected <T> EntityModel<T> findEntityModel(String reference, Class<T> clazz) {
-		return reference == null ? entityModelFactory.getModel(clazz) :
-			entityModelFactory.getModel(reference, clazz);
-	}
+    /**
+     * Retrieves the entity model for a class
+     *
+     * @param reference the reference to the entity model
+     * @param clazz     the class
+     * @return the entity model
+     */
+    protected <T> EntityModel<T> findEntityModel(String reference, Class<T> clazz) {
+        return reference == null ? entityModelFactory.getModel(clazz) :
+                entityModelFactory.getModel(reference, clazz);
+    }
 }