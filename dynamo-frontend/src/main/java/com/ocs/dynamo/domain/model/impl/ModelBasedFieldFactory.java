--- conflicted
+++ resolved
@@ -24,6 +24,7 @@
 import com.ocs.dynamo.domain.model.CheckboxMode;
 import com.ocs.dynamo.domain.model.EditableType;
 import com.ocs.dynamo.domain.model.EntityModel;
+import com.ocs.dynamo.domain.model.FieldFactory;
 import com.ocs.dynamo.domain.model.NumberSelectMode;
 import com.ocs.dynamo.exception.OCSRuntimeException;
 import com.ocs.dynamo.service.BaseService;
@@ -116,11 +117,8 @@
 
 	private final ServiceLocator serviceLocator = ServiceLocatorFactory.getServiceLocator();
 
-<<<<<<< HEAD
-=======
 	private final Collection<FieldFactory> fieldFactories;
 
->>>>>>> 444e0a5b
 	// indicates whether the system is in search mode. In search mode,
 	// components for
 	// some attributes are constructed differently (e.g. we render two search
@@ -154,6 +152,7 @@
 		this.messageService = messageService;
 		this.validate = validate;
 		this.search = search;
+		this.fieldFactories = serviceLocator.getServices(FieldFactory.class);
 	}
 
 	/**
@@ -247,7 +246,7 @@
 
 	/**
 	 * Constructs an internal link field
-	 * 
+	 *
 	 * @param entityModel
 	 * @param attributeModel
 	 * @param filter
@@ -272,31 +271,12 @@
 	 *            the custom entity model for the field
 	 * @return
 	 */
-<<<<<<< HEAD
-	public Field<?> constructField(AttributeModel attributeModel, Map<String, Filter> fieldFilters,
-			EntityModel<?> fieldEntityModel) {
-=======
 	@SuppressWarnings({ "unchecked", "rawtypes" })
 	public Field<?> constructField(final AttributeModel attributeModel, final Map<String, Filter> fieldFilters,
 			final EntityModel<?> fieldEntityModel) {
->>>>>>> 444e0a5b
-
-		Filter fieldFilter = fieldFilters == null ? null : fieldFilters.get(attributeModel.getPath());
-
-<<<<<<< HEAD
+
 		Field<?> field = null;
-		if (fieldFilter != null) {
-			if (AttributeType.MASTER.equals(attributeModel.getAttributeType())) {
-				// create a combo box or lookup field
-				field = constructSelectField(attributeModel, fieldEntityModel, fieldFilter);
-			} else if (search && AttributeSelectMode.TOKEN.equals(attributeModel.getSearchSelectMode())
-					&& AttributeType.BASIC.equals(attributeModel.getAttributeType())) {
-				// simple token field (for distinct string values)
-				field = constructSimpleTokenField(
-						fieldEntityModel != null ? fieldEntityModel : attributeModel.getEntityModel(), attributeModel,
-						attributeModel.getPath().substring(attributeModel.getPath().lastIndexOf('.') + 1), false,
-						fieldFilter);
-=======
+
 		// Are there any delegated component factories that can create this field?
 		if (fieldFactories != null && !fieldFactories.isEmpty()) {
 			for (final FieldFactory ff : fieldFactories) {
@@ -327,14 +307,9 @@
 					// detail relationship, render a multiple select
 					field = this.constructCollectionSelect(fieldEntityModel, attributeModel, fieldFilter, true, search);
 				}
->>>>>>> 444e0a5b
 			} else {
-				// detail relationship, render a multiple select
-				field = this.constructCollectionSelect(fieldEntityModel, attributeModel, fieldFilter, true, search);
-			}
-		} else {
-			// no field filter present - delegate to default construction
-			field = this.createField(attributeModel.getPath(), fieldEntityModel);
+				field = this.createField(attributeModel.getPath(), fieldEntityModel);
+			}
 		}
 
 		// Is it a required field?
@@ -577,15 +552,9 @@
 
 		// in case of a read-only field, return <code>null</code> so Vaadin will
 		// render a label instead
-<<<<<<< HEAD
-		AttributeModel attributeModel = model.getAttributeModel(propertyId);
-		if (EditableType.READ_ONLY.equals(attributeModel.getEditableType()) && (!attributeModel.isUrl()
-				&& !attributeModel.isNavigable() && !AttributeType.DETAIL.equals(attributeModel.getAttributeType()))
-=======
 		final AttributeModel attributeModel = model.getAttributeModel(propertyId);
 		if (EditableType.READ_ONLY.equals(attributeModel.getEditableType())
 				&& (!attributeModel.isUrl() && !AttributeType.DETAIL.equals(attributeModel.getAttributeType()))
->>>>>>> 444e0a5b
 				&& !search) {
 			return null;
 		}
@@ -742,12 +711,8 @@
 	 */
 	private void postProcessField(final Field<?> field, final AttributeModel attributeModel) {
 		if (field instanceof AbstractTextField) {
-<<<<<<< HEAD
-			AbstractTextField textField = (AbstractTextField) field;
-=======
 			final AbstractTextField textField = (AbstractTextField) field;
 			textField.setDescription(attributeModel.getDescription());
->>>>>>> 444e0a5b
 			textField.setNullSettingAllowed(true);
 			textField.setNullRepresentation("");
 			if (!StringUtils.isEmpty(attributeModel.getPrompt())) {
@@ -772,8 +737,8 @@
 			if (AttributeDateType.TIMESTAMP.equals(attributeModel.getDateType())) {
 				dateField.setResolution(Resolution.SECOND);
 			}
-		} 
-		
+		}
+
 		// set description for all fields
 		if (field instanceof AbstractField) {
 			((AbstractField<?>) field).setDescription(attributeModel.getDescription());
