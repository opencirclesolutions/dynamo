/*
   Licensed under the Apache License, Version 2.0 (the "License");
   you may not use this file except in compliance with the License.
   You may obtain a copy of the License at

       http://www.apache.org/licenses/LICENSE-2.0

   Unless required by applicable law or agreed to in writing, software
   distributed under the License is distributed on an "AS IS" BASIS,
   WITHOUT WARRANTIES OR CONDITIONS OF ANY KIND, either express or implied.
   See the License for the specific language governing permissions and
   limitations under the License.
 */
package com.ocs.dynamo.ui.composite.layout;

import java.io.Serializable;
import java.util.Collection;

import org.springframework.util.StringUtils;

import com.ocs.dynamo.dao.FetchJoinInformation;
import com.ocs.dynamo.domain.AbstractEntity;
import com.ocs.dynamo.domain.model.EntityModel;
import com.ocs.dynamo.service.BaseService;
import com.ocs.dynamo.ui.composite.table.BaseTableWrapper;
import com.ocs.dynamo.ui.composite.table.ServiceResultsTableWrapper;
import com.ocs.dynamo.ui.container.QueryType;
import com.ocs.dynamo.ui.container.ServiceContainer;
import com.vaadin.data.Container;
import com.vaadin.data.Container.Filter;
import com.vaadin.data.sort.SortOrder;
import com.vaadin.data.util.filter.And;
import com.vaadin.data.util.filter.Like;
import com.vaadin.ui.TextField;

/**
 * A split layout - contains both a table and a details view - that uses a
 * service to fetch data
 * 
 * @author bas.rutten
 * @param <ID>
 *            type of the primary key
 * @param <T>
 *            type of the entity
 */
@SuppressWarnings("serial")
public class ServiceBasedSplitLayout<ID extends Serializable, T extends AbstractEntity<ID>>
		extends BaseSplitLayout<ID, T> {

	private static final long serialVersionUID = 1068860513192819804L;

	/**
	 * The filter used to restrict the search results. Override the
	 * <code>constructFilter</code> method to set this filter.
	 */
	private Filter filter;

	/**
	 * The query type (ID based or paging) used to query the database
	 */
	private QueryType queryType;

	/**
	 * Constructor
	 * 
	 * @param service
	 *            the service for retrieving data from the database
	 * @param entityModel
	 *            the entity model
<<<<<<< HEAD
=======
	 * @param queryType
	 *            the desired query type
>>>>>>> a876f9d7
	 * @param formOptions
	 *            the form options
	 * @param sortOrder
	 *            the sort order
	 * @param joins
	 */
	public ServiceBasedSplitLayout(BaseService<ID, T> service, EntityModel<T> entityModel, QueryType queryType,
			FormOptions formOptions, SortOrder sortOrder, FetchJoinInformation... joins) {
		super(service, entityModel, formOptions, sortOrder, joins);
		this.queryType = queryType;
	}

	@Override
	protected final void buildFilter() {
		filter = constructFilter();
	}

	/**
	 * Creates the main search filter - overwrite in subclass if you need to
	 * actually filter the data
	 * 
	 * @return
	 */
	protected Filter constructFilter() {
		// overwrite in subclass
		return null;
	}

	/**
	 * Constructs the quick search filter - override if you need a custom filter
	 * when searching for the main attribute is not sufficient
	 * 
	 * @param value
	 *            the value to search for
	 * @return
	 */
	protected Filter constructQuickSearchFilter(String value) {
		// override in subclasses
		return null;
	}

	/**
	 * Constructs a quick search field - this method will only be called if the
<<<<<<< HEAD
	 * "showQuickSearchField" form option is enabled. It will then look for a
	 * custom filter returned by the constructQuickSearchFilter method, and if
	 * that method returns null it will construct a filter based on the main
	 * attribute
=======
	 * "showQuickSearchField" form option is enabled. It will then look for a custom
	 * filter returned by the constructQuickSearchFilter method, and if that method
	 * returns null it will construct a filter based on the main attribute
>>>>>>> a876f9d7
	 */
	@Override
	protected TextField constructSearchField() {
		if (getFormOptions().isShowQuickSearchField()) {
			TextField searchField = new TextField(message("ocs.search"));

			// respond to the user entering a search term
			searchField.addTextChangeListener(event -> {
				String text = event.getText();
				if (!StringUtils.isEmpty(text)) {
					Filter quickFilter = constructQuickSearchFilter(text);
					if (quickFilter == null && getEntityModel().getMainAttributeModel() != null) {
						quickFilter = new Like(getEntityModel().getMainAttributeModel().getPath(), "%" + text + "%",
								false);
					}

					Filter temp = quickFilter;
					if (getFilter() != null) {
						temp = new And(quickFilter, getFilter());
					}
					getContainer().search(temp);
				} else {
					getContainer().search(filter);
				}
			});
			return searchField;
		}
		return null;
	}

	@Override
	protected BaseTableWrapper<ID, T> constructTableWrapper() {
		ServiceResultsTableWrapper<ID, T> tw = new ServiceResultsTableWrapper<ID, T>(getService(), getEntityModel(),
				getQueryType(), filter, getSortOrders(), getFormOptions().isTableExportAllowed(), getJoins()) {

			@Override
			protected void doConstructContainer(Container container) {
				ServiceBasedSplitLayout.this.doConstructContainer(container);
			}

			@Override
			protected void onSelect(Object selected) {
				setSelectedItems(selected);
				checkButtonState(getSelectedItem());
				if (getSelectedItem() != null) {
					detailsMode(getSelectedItem());
				}
			}
		};
		tw.setMaxResults(getMaxResults());
		tw.build();
		return tw;
	}

	@SuppressWarnings("unchecked")
	protected ServiceContainer<ID, T> getContainer() {
		return (ServiceContainer<ID, T>) getTableWrapper().getContainer();
	}

	public Filter getFilter() {
		return filter;
	}

	public QueryType getQueryType() {
		return queryType;
	}

	@Override
	public ServiceResultsTableWrapper<ID, T> getTableWrapper() {
		return (ServiceResultsTableWrapper<ID, T>) super.getTableWrapper();
	}

	/**
<<<<<<< HEAD
	 * Reloads the component - this will first rebuild the filter and then
	 * reload the container using that filter
=======
	 * Reloads the component - this will first rebuild the filter and then reload
	 * the container using that filter
>>>>>>> a876f9d7
	 */
	@Override
	public void reload() {
		buildFilter();
		super.reload();
<<<<<<< HEAD
=======
		refresh();
>>>>>>> a876f9d7
		getTableWrapper().setFilter(filter);
	}

	@SuppressWarnings("unchecked")
	@Override
	public void setSelectedItems(Object selectedItems) {
		if (selectedItems != null) {
			if (selectedItems instanceof Collection<?>) {
				// the lazy query container returns an array of IDs of the
				// selected items
				Collection<?> col = (Collection<?>) selectedItems;
				ID id = (ID) col.iterator().next();
				setSelectedItem(getService().fetchById(id, getDetailJoinsFallBack()));
			} else {
				ID id = (ID) selectedItems;
				setSelectedItem(getService().fetchById(id, getDetailJoinsFallBack()));
			}
		} else {
			// nothing selected
			setSelectedItem(null);
			emptyDetailView();
		}
	}
}<|MERGE_RESOLUTION|>--- conflicted
+++ resolved
@@ -62,16 +62,13 @@
 
 	/**
 	 * Constructor
-	 * 
+	 *
 	 * @param service
 	 *            the service for retrieving data from the database
 	 * @param entityModel
 	 *            the entity model
-<<<<<<< HEAD
-=======
 	 * @param queryType
 	 *            the desired query type
->>>>>>> a876f9d7
 	 * @param formOptions
 	 *            the form options
 	 * @param sortOrder
@@ -92,7 +89,7 @@
 	/**
 	 * Creates the main search filter - overwrite in subclass if you need to
 	 * actually filter the data
-	 * 
+	 *
 	 * @return
 	 */
 	protected Filter constructFilter() {
@@ -103,7 +100,7 @@
 	/**
 	 * Constructs the quick search filter - override if you need a custom filter
 	 * when searching for the main attribute is not sufficient
-	 * 
+	 *
 	 * @param value
 	 *            the value to search for
 	 * @return
@@ -115,16 +112,12 @@
 
 	/**
 	 * Constructs a quick search field - this method will only be called if the
-<<<<<<< HEAD
 	 * "showQuickSearchField" form option is enabled. It will then look for a
-	 * custom filter returned by the constructQuickSearchFilter method, and if
-	 * that method returns null it will construct a filter based on the main
+	 * custom
+	 * filter returned by the constructQuickSearchFilter method, and if
+	 * that method
+	 * returns null it will construct a filter based on the main
 	 * attribute
-=======
-	 * "showQuickSearchField" form option is enabled. It will then look for a custom
-	 * filter returned by the constructQuickSearchFilter method, and if that method
-	 * returns null it will construct a filter based on the main attribute
->>>>>>> a876f9d7
 	 */
 	@Override
 	protected TextField constructSearchField() {
@@ -198,22 +191,15 @@
 	}
 
 	/**
-<<<<<<< HEAD
 	 * Reloads the component - this will first rebuild the filter and then
-	 * reload the container using that filter
-=======
-	 * Reloads the component - this will first rebuild the filter and then reload
+	 * reload
 	 * the container using that filter
->>>>>>> a876f9d7
 	 */
 	@Override
 	public void reload() {
 		buildFilter();
 		super.reload();
-<<<<<<< HEAD
-=======
 		refresh();
->>>>>>> a876f9d7
 		getTableWrapper().setFilter(filter);
 	}
 
