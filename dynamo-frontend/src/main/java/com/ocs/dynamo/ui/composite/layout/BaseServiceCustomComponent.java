/*
   Licensed under the Apache License, Version 2.0 (the "License");
   you may not use this file except in compliance with the License.
   You may obtain a copy of the License at

       http://www.apache.org/licenses/LICENSE-2.0

   Unless required by applicable law or agreed to in writing, software
   distributed under the License is distributed on an "AS IS" BASIS,
   WITHOUT WARRANTIES OR CONDITIONS OF ANY KIND, either express or implied.
   See the License for the specific language governing permissions and
   limitations under the License.
 */
package com.ocs.dynamo.ui.composite.layout;

import java.io.Serializable;
import java.util.ArrayList;
import java.util.HashMap;
import java.util.List;
import java.util.Map;

import com.ocs.dynamo.domain.AbstractEntity;
import com.ocs.dynamo.domain.model.AttributeModel;
import com.ocs.dynamo.domain.model.EntityModel;
import com.ocs.dynamo.exception.OCSRuntimeException;
import com.ocs.dynamo.service.BaseService;
import com.ocs.dynamo.ui.composite.form.ModelBasedEditForm;
import com.ocs.dynamo.ui.utils.VaadinUtils;
import com.vaadin.server.Resource;
import com.vaadin.ui.Button;
import com.vaadin.ui.Field;
import com.vaadin.ui.Notification;

/**
 * Base class for UI components that need/have access to a Service that can read
 * from the database
 * 
 * @author bas.rutten
 * @param <ID>
 *            type of the primary key
 * @param <T>
 *            type of the entity
 */
public abstract class BaseServiceCustomComponent<ID extends Serializable, T extends AbstractEntity<ID>>
		extends BaseCustomComponent {

	/**
	 * A remove button with a built in confirmation message
	 * 
	 * @author bas.rutten
	 */
	protected abstract class RemoveButton extends Button {

		private static final long serialVersionUID = -942298948585447203L;

<<<<<<< HEAD
		public RemoveButton() {
			super(message("ocs.remove"));
=======
		public RemoveButton(String message, Resource icon) {
			super(message);
			setIcon(icon);
>>>>>>> a876f9d7
			this.addClickListener(event -> {
				Runnable r = () -> {
					try {
						doDelete();
					} catch (OCSRuntimeException ex) {
						showNotifification(ex.getMessage(), Notification.Type.ERROR_MESSAGE);
					}
				};
<<<<<<< HEAD
				VaadinUtils.showConfirmDialog(getMessageService(), message("ocs.delete.confirm"), r);
=======
				VaadinUtils.showConfirmDialog(getMessageService(), message("ocs.delete.confirm", getItemToDelete()), r);
>>>>>>> a876f9d7
			});
		}

		/**
		 * Performs the actual deletion
		 */
		protected abstract void doDelete();
<<<<<<< HEAD
=======

		/**
		 * 
		 * @return
		 */
		protected abstract String getItemToDelete();
>>>>>>> a876f9d7
	}

	private static final long serialVersionUID = 6015180039863418544L;

	/**
	 * The entity model of the entity or entities to display
	 */
	private EntityModel<T> entityModel;

	/**
<<<<<<< HEAD
	 * The entity models used for rendering the individual fields (mostly useful
	 * for lookup components)
=======
	 * The entity models used for rendering the individual fields (mostly useful for
	 * lookup components)
>>>>>>> a876f9d7
	 */
	private Map<String, String> fieldEntityModels = new HashMap<>();

	/**
	 * The form options that determine what options are available in the screen
	 */
	private FormOptions formOptions;

	/**
<<<<<<< HEAD
=======
	 * The width of the title caption above the form (in pixels)
	 */
	private Integer formTitleWidth;

	/**
>>>>>>> a876f9d7
	 * The service used for retrieving data
	 */
	private BaseService<ID, T> service;

	/**
	 * The list of buttons to update after an entity is selected
	 */
	private List<Button> toUpdate = new ArrayList<>();

	/**
<<<<<<< HEAD
	 * The width of the title caption above the form (in pixels)
	 */
	private Integer formTitleWidth;

	/**
=======
>>>>>>> a876f9d7
	 * Constructor
	 * 
	 * @param service
	 *            the service used to query the database
	 * @param entityModel
	 *            the entity model
	 * @param formOptions
	 *            the form options that govern how the component behaves
	 */
	public BaseServiceCustomComponent(BaseService<ID, T> service, EntityModel<T> entityModel, FormOptions formOptions) {
		this.service = service;
		this.entityModel = entityModel;
		this.formOptions = formOptions;
	}

	/**
<<<<<<< HEAD
	 * Adds a field entity model - this can be used to overwrite the default
	 * entity model that is used for rendering complex selection components
	 * (lookup dialogs)
=======
	 * Adds a field entity model - this can be used to overwrite the default entity
	 * model that is used for rendering complex selection components (lookup
	 * dialogs)
>>>>>>> a876f9d7
	 * 
	 * @param path
	 *            the path to the field
	 * @param reference
	 *            the unique ID of the entity model
	 */
	public final void addFieldEntityModel(String path, String reference) {
		fieldEntityModels.put(path, reference);
	}

	/**
	 * Method that is called after the user selects an entity to view in Details
	 * mode
	 * 
	 * @param editForm
	 *            the edit form which displays the entity
	 * @param entity
	 *            the selected entity
	 */
	protected void afterEntitySelected(ModelBasedEditForm<ID, T> editForm, T entity) {
		// override in subclass
	}

	/**
<<<<<<< HEAD
	 * Method that is called after the mode is changed (from editable to read
	 * only or vice versa)
=======
	 * Method that is called after the mode is changed (from editable to read only
	 * or vice versa)
>>>>>>> a876f9d7
	 * 
	 * @param viewMode
	 *            whether the component is now in view mode (after the change)
	 * @param editForm
	 *            the edit form
	 */
	protected void afterModeChanged(boolean viewMode, ModelBasedEditForm<ID, T> editForm) {
		// override in subclasses
	}

	/**
<<<<<<< HEAD
	 * Checks which buttons in the button bar must be enabled after an item has
	 * been selected
=======
	 * Method that is called before saving an entity but after the validation
	 * 
	 * @return
	 */
	protected boolean beforeSave() {
		return true;
	}

	/**
	 * Checks which buttons in the button bar must be enabled after an item has been
	 * selected
>>>>>>> a876f9d7
	 * 
	 * @param selectedItem
	 *            the selected item
	 */
	protected void checkButtonState(T selectedItem) {
		for (Button b : toUpdate) {
			boolean enabled = selectedItem != null && mustEnableButton(b, selectedItem);
			b.setEnabled(enabled);
		}
	}

	/**
	 * Creates a custom field - override in subclass
	 * 
	 * @param entityModel
	 *            the entity model of the entity to display
	 * @param attributeModel
	 *            the attribute model of the entity to display
	 * @param viewMode
	 *            indicates whether the screen is in read only mode
	 * @param searchMode
	 *            indicates whether the screen is in search mode
	 * @return
	 */
	protected Field<?> constructCustomField(EntityModel<T> entityModel, AttributeModel attributeModel, boolean viewMode,
			boolean searchMode) {
		// overwrite in subclass
		return null;
	}

	public EntityModel<T> getEntityModel() {
		return entityModel;
	}

	public Map<String, String> getFieldEntityModels() {
		return fieldEntityModels;
	}

	public FormOptions getFormOptions() {
		return formOptions;
	}

<<<<<<< HEAD
=======
	public Integer getFormTitleWidth() {
		return formTitleWidth;
	}

>>>>>>> a876f9d7
	public BaseService<ID, T> getService() {
		return service;
	}

	/**
<<<<<<< HEAD
	 * Method that is called in order to enable/disable a button after selecting
	 * an item table
=======
	 * Method that is called in order to enable/disable a button after selecting an
	 * item table
>>>>>>> a876f9d7
	 * 
	 * @param button
	 *            the button
	 * @param selectedItem
	 *            the currently selected item
	 * @return
	 */
	protected boolean mustEnableButton(Button button, T selectedItem) {
		// overwrite in subclasses if needed
		return true;
	}

	/**
<<<<<<< HEAD
	 * Registers a button that must be enabled/disabled after an item is
	 * selected. use the "mustEnableButton" callback method to impose additional
	 * constraints on when the button must be enabled
=======
	 * Registers a button that must be enabled/disabled after an item is selected.
	 * use the "mustEnableButton" callback method to impose additional constraints
	 * on when the button must be enabled
>>>>>>> a876f9d7
	 * 
	 * @param button
	 *            the button to register
	 */
	public final void registerButton(Button button) {
		if (button != null) {
			button.setEnabled(false);
			toUpdate.add(button);
		}
	}

	public final void removeFieldEntityModel(String path) {
		fieldEntityModels.remove(path);
	}

<<<<<<< HEAD
	public void setService(BaseService<ID, T> service) {
		this.service = service;
	}

	public Integer getFormTitleWidth() {
		return formTitleWidth;
	}

	public void setFormTitleWidth(Integer formTitleWidth) {
		this.formTitleWidth = formTitleWidth;
	}
=======
	public void setFormTitleWidth(Integer formTitleWidth) {
		this.formTitleWidth = formTitleWidth;
	}

	public void setService(BaseService<ID, T> service) {
		this.service = service;
	}
>>>>>>> a876f9d7

}<|MERGE_RESOLUTION|>--- conflicted
+++ resolved
@@ -34,315 +34,230 @@
 /**
  * Base class for UI components that need/have access to a Service that can read
  * from the database
- * 
+ *
+ * @param <ID> type of the primary key
+ * @param <T>  type of the entity
  * @author bas.rutten
- * @param <ID>
- *            type of the primary key
- * @param <T>
- *            type of the entity
  */
 public abstract class BaseServiceCustomComponent<ID extends Serializable, T extends AbstractEntity<ID>>
-		extends BaseCustomComponent {
-
-	/**
-	 * A remove button with a built in confirmation message
-	 * 
-	 * @author bas.rutten
-	 */
-	protected abstract class RemoveButton extends Button {
-
-		private static final long serialVersionUID = -942298948585447203L;
-
-<<<<<<< HEAD
-		public RemoveButton() {
-			super(message("ocs.remove"));
-=======
-		public RemoveButton(String message, Resource icon) {
-			super(message);
-			setIcon(icon);
->>>>>>> a876f9d7
-			this.addClickListener(event -> {
-				Runnable r = () -> {
-					try {
-						doDelete();
-					} catch (OCSRuntimeException ex) {
-						showNotifification(ex.getMessage(), Notification.Type.ERROR_MESSAGE);
-					}
-				};
-<<<<<<< HEAD
-				VaadinUtils.showConfirmDialog(getMessageService(), message("ocs.delete.confirm"), r);
-=======
-				VaadinUtils.showConfirmDialog(getMessageService(), message("ocs.delete.confirm", getItemToDelete()), r);
->>>>>>> a876f9d7
-			});
-		}
-
-		/**
-		 * Performs the actual deletion
-		 */
-		protected abstract void doDelete();
-<<<<<<< HEAD
-=======
-
-		/**
-		 * 
-		 * @return
-		 */
-		protected abstract String getItemToDelete();
->>>>>>> a876f9d7
-	}
-
-	private static final long serialVersionUID = 6015180039863418544L;
-
-	/**
-	 * The entity model of the entity or entities to display
-	 */
-	private EntityModel<T> entityModel;
-
-	/**
-<<<<<<< HEAD
-	 * The entity models used for rendering the individual fields (mostly useful
-	 * for lookup components)
-=======
-	 * The entity models used for rendering the individual fields (mostly useful for
-	 * lookup components)
->>>>>>> a876f9d7
-	 */
-	private Map<String, String> fieldEntityModels = new HashMap<>();
-
-	/**
-	 * The form options that determine what options are available in the screen
-	 */
-	private FormOptions formOptions;
-
-	/**
-<<<<<<< HEAD
-=======
-	 * The width of the title caption above the form (in pixels)
-	 */
-	private Integer formTitleWidth;
-
-	/**
->>>>>>> a876f9d7
-	 * The service used for retrieving data
-	 */
-	private BaseService<ID, T> service;
-
-	/**
-	 * The list of buttons to update after an entity is selected
-	 */
-	private List<Button> toUpdate = new ArrayList<>();
-
-	/**
-<<<<<<< HEAD
-	 * The width of the title caption above the form (in pixels)
-	 */
-	private Integer formTitleWidth;
-
-	/**
-=======
->>>>>>> a876f9d7
-	 * Constructor
-	 * 
-	 * @param service
-	 *            the service used to query the database
-	 * @param entityModel
-	 *            the entity model
-	 * @param formOptions
-	 *            the form options that govern how the component behaves
-	 */
-	public BaseServiceCustomComponent(BaseService<ID, T> service, EntityModel<T> entityModel, FormOptions formOptions) {
-		this.service = service;
-		this.entityModel = entityModel;
-		this.formOptions = formOptions;
-	}
-
-	/**
-<<<<<<< HEAD
-	 * Adds a field entity model - this can be used to overwrite the default
-	 * entity model that is used for rendering complex selection components
-	 * (lookup dialogs)
-=======
-	 * Adds a field entity model - this can be used to overwrite the default entity
-	 * model that is used for rendering complex selection components (lookup
-	 * dialogs)
->>>>>>> a876f9d7
-	 * 
-	 * @param path
-	 *            the path to the field
-	 * @param reference
-	 *            the unique ID of the entity model
-	 */
-	public final void addFieldEntityModel(String path, String reference) {
-		fieldEntityModels.put(path, reference);
-	}
-
-	/**
-	 * Method that is called after the user selects an entity to view in Details
-	 * mode
-	 * 
-	 * @param editForm
-	 *            the edit form which displays the entity
-	 * @param entity
-	 *            the selected entity
-	 */
-	protected void afterEntitySelected(ModelBasedEditForm<ID, T> editForm, T entity) {
-		// override in subclass
-	}
-
-	/**
-<<<<<<< HEAD
-	 * Method that is called after the mode is changed (from editable to read
-	 * only or vice versa)
-=======
-	 * Method that is called after the mode is changed (from editable to read only
-	 * or vice versa)
->>>>>>> a876f9d7
-	 * 
-	 * @param viewMode
-	 *            whether the component is now in view mode (after the change)
-	 * @param editForm
-	 *            the edit form
-	 */
-	protected void afterModeChanged(boolean viewMode, ModelBasedEditForm<ID, T> editForm) {
-		// override in subclasses
-	}
-
-	/**
-<<<<<<< HEAD
-	 * Checks which buttons in the button bar must be enabled after an item has
-	 * been selected
-=======
-	 * Method that is called before saving an entity but after the validation
-	 * 
-	 * @return
-	 */
-	protected boolean beforeSave() {
-		return true;
-	}
-
-	/**
-	 * Checks which buttons in the button bar must be enabled after an item has been
-	 * selected
->>>>>>> a876f9d7
-	 * 
-	 * @param selectedItem
-	 *            the selected item
-	 */
-	protected void checkButtonState(T selectedItem) {
-		for (Button b : toUpdate) {
-			boolean enabled = selectedItem != null && mustEnableButton(b, selectedItem);
-			b.setEnabled(enabled);
-		}
-	}
-
-	/**
-	 * Creates a custom field - override in subclass
-	 * 
-	 * @param entityModel
-	 *            the entity model of the entity to display
-	 * @param attributeModel
-	 *            the attribute model of the entity to display
-	 * @param viewMode
-	 *            indicates whether the screen is in read only mode
-	 * @param searchMode
-	 *            indicates whether the screen is in search mode
-	 * @return
-	 */
-	protected Field<?> constructCustomField(EntityModel<T> entityModel, AttributeModel attributeModel, boolean viewMode,
-			boolean searchMode) {
-		// overwrite in subclass
-		return null;
-	}
-
-	public EntityModel<T> getEntityModel() {
-		return entityModel;
-	}
-
-	public Map<String, String> getFieldEntityModels() {
-		return fieldEntityModels;
-	}
-
-	public FormOptions getFormOptions() {
-		return formOptions;
-	}
-
-<<<<<<< HEAD
-=======
-	public Integer getFormTitleWidth() {
-		return formTitleWidth;
-	}
-
->>>>>>> a876f9d7
-	public BaseService<ID, T> getService() {
-		return service;
-	}
-
-	/**
-<<<<<<< HEAD
-	 * Method that is called in order to enable/disable a button after selecting
-	 * an item table
-=======
-	 * Method that is called in order to enable/disable a button after selecting an
-	 * item table
->>>>>>> a876f9d7
-	 * 
-	 * @param button
-	 *            the button
-	 * @param selectedItem
-	 *            the currently selected item
-	 * @return
-	 */
-	protected boolean mustEnableButton(Button button, T selectedItem) {
-		// overwrite in subclasses if needed
-		return true;
-	}
-
-	/**
-<<<<<<< HEAD
-	 * Registers a button that must be enabled/disabled after an item is
-	 * selected. use the "mustEnableButton" callback method to impose additional
-	 * constraints on when the button must be enabled
-=======
-	 * Registers a button that must be enabled/disabled after an item is selected.
-	 * use the "mustEnableButton" callback method to impose additional constraints
-	 * on when the button must be enabled
->>>>>>> a876f9d7
-	 * 
-	 * @param button
-	 *            the button to register
-	 */
-	public final void registerButton(Button button) {
-		if (button != null) {
-			button.setEnabled(false);
-			toUpdate.add(button);
-		}
-	}
-
-	public final void removeFieldEntityModel(String path) {
-		fieldEntityModels.remove(path);
-	}
-
-<<<<<<< HEAD
-	public void setService(BaseService<ID, T> service) {
-		this.service = service;
-	}
-
-	public Integer getFormTitleWidth() {
-		return formTitleWidth;
-	}
-
-	public void setFormTitleWidth(Integer formTitleWidth) {
-		this.formTitleWidth = formTitleWidth;
-	}
-=======
-	public void setFormTitleWidth(Integer formTitleWidth) {
-		this.formTitleWidth = formTitleWidth;
-	}
-
-	public void setService(BaseService<ID, T> service) {
-		this.service = service;
-	}
->>>>>>> a876f9d7
+        extends BaseCustomComponent {
+
+    /**
+     * A remove button with a built in confirmation message
+     *
+     * @author bas.rutten
+     */
+    protected abstract class RemoveButton extends Button {
+
+        private static final long serialVersionUID = -942298948585447203L;
+
+        public RemoveButton(String message, Resource icon) {
+            super(message);
+            setIcon(icon);
+            this.addClickListener(event -> {
+                Runnable r = () -> {
+                    try {
+                        doDelete();
+                    } catch (OCSRuntimeException ex) {
+                        showNotifification(ex.getMessage(), Notification.Type.ERROR_MESSAGE);
+                    }
+                };
+                VaadinUtils.showConfirmDialog(getMessageService(), message("ocs.delete.confirm", getItemToDelete()), r);
+            });
+        }
+
+        /**
+         * Performs the actual deletion
+         */
+        protected abstract void doDelete();
+
+        /**
+         * @return
+         */
+        protected abstract String getItemToDelete();
+    }
+
+    private static final long serialVersionUID = 6015180039863418544L;
+
+    /**
+     * The entity model of the entity or entities to display
+     */
+    private EntityModel<T> entityModel;
+
+    /**
+     * The entity models used for rendering the individual fields (mostly useful
+     * for lookup components)
+     */
+    private Map<String, String> fieldEntityModels = new HashMap<>();
+
+    /**
+     * The form options that determine what options are available in the screen
+     */
+    private FormOptions formOptions;
+
+    /**
+     * The width of the title caption above the form (in pixels)
+     */
+    private Integer formTitleWidth;
+
+    /**
+     * The service used for retrieving data
+     */
+    private BaseService<ID, T> service;
+
+    /**
+     * The list of buttons to update after an entity is selected
+     */
+    private List<Button> toUpdate = new ArrayList<>();
+
+    /**
+     * Constructor
+     *
+     * @param service     the service used to query the database
+     * @param entityModel the entity model
+     * @param formOptions the form options that govern how the component behaves
+     */
+    public BaseServiceCustomComponent(BaseService<ID, T> service, EntityModel<T> entityModel, FormOptions formOptions) {
+        this.service = service;
+        this.entityModel = entityModel;
+        this.formOptions = formOptions;
+    }
+
+    /**
+     * Adds a field entity model - this can be used to overwrite the default
+     * entity
+     * model that is used for rendering complex selection components
+     * (lookup
+     * dialogs)
+     *
+     * @param path      the path to the field
+     * @param reference the unique ID of the entity model
+     */
+    public final void addFieldEntityModel(String path, String reference) {
+        fieldEntityModels.put(path, reference);
+    }
+
+    /**
+     * Method that is called after the user selects an entity to view in Details
+     * mode
+     *
+     * @param editForm the edit form which displays the entity
+     * @param entity   the selected entity
+     */
+    protected void afterEntitySelected(ModelBasedEditForm<ID, T> editForm, T entity) {
+        // override in subclass
+    }
+
+    /**
+     * Method that is called after the mode is changed (from editable to read
+     * only
+     * or vice versa)
+     *
+     * @param viewMode whether the component is now in view mode (after the change)
+     * @param editForm the edit form
+     */
+    protected void afterModeChanged(boolean viewMode, ModelBasedEditForm<ID, T> editForm) {
+        // override in subclasses
+    }
+
+    /**
+     * Method that is called before saving an entity but after the validation
+     *
+     * @return
+     */
+    protected boolean beforeSave() {
+        return true;
+    }
+
+    /**
+     * Checks which buttons in the button bar must be enabled after an item has
+     * been
+     * selected
+     *
+     * @param selectedItem the selected item
+     */
+    protected void checkButtonState(T selectedItem) {
+        for (Button b : toUpdate) {
+            boolean enabled = selectedItem != null && mustEnableButton(b, selectedItem);
+            b.setEnabled(enabled);
+        }
+    }
+
+    /**
+     * Creates a custom field - override in subclass
+     *
+     * @param entityModel    the entity model of the entity to display
+     * @param attributeModel the attribute model of the entity to display
+     * @param viewMode       indicates whether the screen is in read only mode
+     * @param searchMode     indicates whether the screen is in search mode
+     * @return
+     */
+    protected Field<?> constructCustomField(EntityModel<T> entityModel, AttributeModel attributeModel, boolean viewMode,
+                                            boolean searchMode) {
+        // overwrite in subclass
+        return null;
+    }
+
+    public EntityModel<T> getEntityModel() {
+        return entityModel;
+    }
+
+    public Map<String, String> getFieldEntityModels() {
+        return fieldEntityModels;
+    }
+
+    public FormOptions getFormOptions() {
+        return formOptions;
+    }
+
+    public Integer getFormTitleWidth() {
+        return formTitleWidth;
+    }
+
+    public BaseService<ID, T> getService() {
+        return service;
+    }
+
+    /**
+     * Method that is called in order to enable/disable a button after selecting
+     * an
+     * item table
+     *
+     * @param button       the button
+     * @param selectedItem the currently selected item
+     * @return
+     */
+    protected boolean mustEnableButton(Button button, T selectedItem) {
+        // overwrite in subclasses if needed
+        return true;
+    }
+
+    /**
+     * Registers a button that must be enabled/disabled after an item is
+     * selected.
+     * use the "mustEnableButton" callback method to impose additional
+     * constraints
+     * on when the button must be enabled
+     *
+     * @param button the button to register
+     */
+    public final void registerButton(Button button) {
+        if (button != null) {
+            button.setEnabled(false);
+            toUpdate.add(button);
+        }
+    }
+
+    public final void removeFieldEntityModel(String path) {
+        fieldEntityModels.remove(path);
+    }
+
+    public void setFormTitleWidth(Integer formTitleWidth) {
+        this.formTitleWidth = formTitleWidth;
+    }
+
+    public void setService(BaseService<ID, T> service) {
+        this.service = service;
+    }
 
 }