--- conflicted
+++ resolved
@@ -142,11 +142,8 @@
 	 *                          to this component
 	 * @param service           the service used to retrieve the entities
 	 * @param filter            the filter used to filter the entities
-<<<<<<< HEAD
+	 * @param sortOrders        the sort orders used to sort the entities
 //	 * @param sortOrder         the sort order used to sort the entities
-=======
-	 * @param sortOrders        the sort orders used to sort the entities
->>>>>>> cb471809
 	 */
 	public EntityTokenSelect(EntityModel<T> targetEntityModel, AttributeModel attributeModel,
 			BaseService<ID, T> service, SerializablePredicate<T> filter, SortOrder<?>... sortOrders) {
@@ -193,18 +190,10 @@
 
 	@SuppressWarnings({ "unchecked" })
 	private void castAndSetDataProvider(DataProvider<T, SerializablePredicate<T>> provider) {
-<<<<<<< HEAD
 		if (provider instanceof CallbackDataProvider) {
 			setItems((CallbackDataProvider) provider);
 		} else if (provider instanceof ListDataProvider) {
 			setItems(new MultiSelectIgnoreDiacriticsCaptionFilter<>(entityModel, true, false), (Collection<T>) provider);
-=======
-		if (provider instanceof CallbackDataProvider callbackDataProvider) {
-			setDataProvider(callbackDataProvider);;
-		} else if (provider instanceof ListDataProvider listDataProvider) {
-			setDataProvider(new MultiSelectIgnoreDiacriticsCaptionFilter<>(entityModel, true, false),
-					listDataProvider);
->>>>>>> cb471809
 		}
 	}
 
@@ -237,11 +226,7 @@
 				CallbackDataProvider<T, String> callbackProvider = createCallbackProvider();
 				setItems(callbackProvider);
 			} else if (SelectMode.FILTERED_ALL.equals(mode)) {
-<<<<<<< HEAD
 				items = service.find(new FilterConverter<T>(entityModel).convert(_filter),
-=======
-				items = service.find(new FilterConverter<>(entityModel).convert(filter),
->>>>>>> cb471809
 						SortUtils.translateSortOrders(sortOrders));
 				setItems(new MultiSelectIgnoreDiacriticsCaptionFilter<>(entityModel, true, false),
 								 new ListDataProvider<>(items));
@@ -310,11 +295,8 @@
 			setItems(createCallbackProvider());
 		} else if (SelectMode.FILTERED_ALL.equals(selectMode)) {
 			ListDataProvider<T> listProvider = (ListDataProvider<T>) provider;
-<<<<<<< HEAD
 			List<T> items = service.find(new FilterConverter<T>(entityModel).convert(_filter),
-=======
 			List<T> items = service.find(new FilterConverter<>(entityModel).convert(filter),
->>>>>>> cb471809
 					SortUtils.translateSortOrders(sortOrders));
 			reloadDataProvider(listProvider, items);
 		}
