/*
   Licensed under the Apache License, Version 2.0 (the "License");
   you may not use this file except in compliance with the License.
   You may obtain a copy of the License at

       http://www.apache.org/licenses/LICENSE-2.0

   Unless required by applicable law or agreed to in writing, software
   distributed under the License is distributed on an "AS IS" BASIS,
   WITHOUT WARRANTIES OR CONDITIONS OF ANY KIND, either express or implied.
   See the License for the specific language governing permissions and
   limitations under the License.
 */
package com.ocs.dynamo.ui.composite.layout;

import java.io.Serializable;
import java.util.Collection;
import java.util.List;

import org.apache.commons.lang.ObjectUtils;

import com.google.common.collect.Lists;
import com.ocs.dynamo.constants.DynamoConstants;
import com.ocs.dynamo.dao.FetchJoinInformation;
import com.ocs.dynamo.domain.AbstractEntity;
import com.ocs.dynamo.domain.model.AttributeModel;
import com.ocs.dynamo.domain.model.EntityModel;
import com.ocs.dynamo.exception.OCSValidationException;
import com.ocs.dynamo.service.BaseService;
import com.ocs.dynamo.ui.component.DefaultHorizontalLayout;
import com.ocs.dynamo.ui.component.DefaultVerticalLayout;
import com.ocs.dynamo.ui.composite.form.AbstractModelBasedSearchForm;
import com.ocs.dynamo.ui.composite.form.ModelBasedEditForm;
import com.ocs.dynamo.ui.composite.table.ServiceResultsTableWrapper;
import com.ocs.dynamo.ui.composite.type.ScreenMode;
import com.ocs.dynamo.ui.container.QueryType;
import com.ocs.dynamo.ui.utils.FormatUtils;
import com.vaadin.data.Container;
import com.vaadin.data.Container.Filter;
import com.vaadin.data.sort.SortOrder;
import com.vaadin.server.FontAwesome;
import com.vaadin.server.Resource;
import com.vaadin.ui.Button;
import com.vaadin.ui.Component;
import com.vaadin.ui.Field;
import com.vaadin.ui.HorizontalLayout;
import com.vaadin.ui.Label;
import com.vaadin.ui.Layout;
import com.vaadin.ui.Notification;
import com.vaadin.ui.VerticalLayout;

/**
 * Base class for search layouts. A search layout consists of a search form with
 * a results table below it. From the result table the user can select an entity
 * and then navigate to a detail screen for managing that entity
 * 
 * @author bas.rutten
 *
 * @param <ID>
 *            the type of the primary key of the entity to search for
 * @param <T>
 *            the type of the entity to search for
 */
public abstract class AbstractSearchLayout<ID extends Serializable, T extends AbstractEntity<ID>>
		extends BaseCollectionLayout<ID, T> {

	private static final long serialVersionUID = 366639924823921266L;

	/**
	 * Button for adding new items. Displayed by default
	 */
	private Button addButton;

	/**
	 * The back button that is displayed above the tab sheet in "complex details"
	 * mode
	 */
	private Button complexDetailModeBackButton;

	/**
	 * The default filters that are always apply to any query
	 */
	private List<Filter> defaultFilters;

	/**
	 * The edit button
	 */
	private Button editButton;

	/**
	 * The edit form for editing a single object
	 */
	private ModelBasedEditForm<ID, T> editForm;

	/**
	 * The main layout (in edit mode)
	 */
	private VerticalLayout mainEditLayout;

	/**
	 * The main layout (in search mode)
	 */
	private VerticalLayout mainSearchLayout;

	private Button nextButton;

	private Button prevButton;

	/**
	 * The query type
	 */
	private QueryType queryType;

	/**
	 * The remove button
	 */
	private Button removeButton;

	/**
	 * The search form
	 */
	private AbstractModelBasedSearchForm<ID, T> searchForm;

	/**
	 * Indicates whether the search layout has been constructed yet
	 */
	private boolean searchLayoutConstructed;

	/**
	 * The layout that contains the search results table
	 */
	private VerticalLayout searchResultsLayout;

	private Component selectedDetailLayout;

	/**
	 * The currently selected items in the search results table
	 */
	private Collection<T> selectedItems;

	/**
	 *
	 */
	private VerticalLayout tabContainerLayout;

	/**
	 * Tabbed layout for complex detail mode
	 */
	private LazyTabLayout<ID, T> tabLayout;

	/**
	 * Constructor
	 * 
	 * @param service
	 *            the service that is used to query the database
	 * @param entityModel
	 *            the entity model of the entities to search for
	 * @param queryType
	 *            the type of the query
	 * @param formOptions
	 *            form options that governs which buttons and options to show
	 * @param sortOrder
	 *            the default sort order
	 * @param joins
	 *            the joins to include in the query
	 */
	public AbstractSearchLayout(BaseService<ID, T> service, EntityModel<T> entityModel, QueryType queryType,
			FormOptions formOptions, SortOrder sortOrder, FetchJoinInformation... joins) {
		super(service, entityModel, formOptions, sortOrder, joins);
		this.queryType = queryType;
	}

	/**
	 * Method that is called after the user clicks the "Clear" button
	 */
	protected void afterClear() {
		// overwrite in subclasses
	}

	/**
	 * Method that is called after the user clicks the "show/hide" button to
	 * show/hide the search form
	 * 
	 * @param visible
	 *            whether the search fields are visible after the toggle
	 */
	protected void afterSearchFieldToggle(boolean visible) {
		// overwrite in subclasses
	}

	/**
	 * Method that is called after a successful search has been carried out
	 */
	protected void afterSearchPerformed() {
		// overwrite in subclasses
	}

	@Override
	public void attach() {
		super.attach();
		build();
	}

	/**
	 * Perform any actions that are necessary before carrying out a search. Can be
	 * used to interfere with the search process
	 * 
	 * @param filter
	 *            the current search filter
	 * @return the modified search filter. If not null, then this filter will be
	 *         used for the search instead of the current filter
	 */
	protected Filter beforeSearchPerformed(Filter filter) {
		// overwrite in subclasses if needed
		return null;
	}

	/**
	 * Lazily constructs the screen
	 */
	@Override
	public void build() {
		if (mainSearchLayout == null) {
			mainSearchLayout = new DefaultVerticalLayout();

			// if search immediately, construct the search results table
			if (getFormOptions().isSearchImmediately()) {
				constructSearchLayout();
				searchLayoutConstructed = true;
			}

			// listen to a click on the clear button
			mainSearchLayout.addComponent(getSearchForm());
			if (getSearchForm().getClearButton() != null) {
				if (!getFormOptions().isSearchImmediately()) {
					getSearchForm().getClearButton().addClickListener(e -> {
						// hide the search results table and add the label again
						Label noSearchYetLabel = new Label(message("ocs.no.search.yet"));
						searchResultsLayout.removeAllComponents();
						searchResultsLayout.addComponent(noSearchYetLabel);
						getSearchForm().setSearchable(null);
						searchLayoutConstructed = false;
					});
				}
				getSearchForm().getClearButton().addClickListener(e -> afterClear());
			}

			searchResultsLayout = new DefaultVerticalLayout(false, false);
			mainSearchLayout.addComponent(searchResultsLayout);

			if (getFormOptions().isSearchImmediately()) {
				// immediately construct the search results table
				searchResultsLayout.addComponent(getTableWrapper());
			} else {
				// do not construct the search results table yet
				Label noSearchYetLabel = new Label(message("ocs.no.search.yet"));
				searchResultsLayout.addComponent(noSearchYetLabel);

				// set up a click listener that will construct the table when
				// needed in case of a
				// deferred search
				// set up a click listener that will set the searchable when
				// needed
				getSearchForm().getSearchButton().addClickListener(e -> constructLayoutIfNeeded(noSearchYetLabel));
				if (getSearchForm().getSearchAnyButton() != null) {
					getSearchForm().getSearchAnyButton()
							.addClickListener(e -> constructLayoutIfNeeded(noSearchYetLabel));
				}
			}

			// add button
			addButton = constructAddButton();
			getButtonBar().addComponent(addButton);

			// edit/view button
			editButton = constructEditButton();
			registerButton(editButton);
			getButtonBar().addComponent(editButton);

			// remove button
			removeButton = constructRemoveButton();
			registerButton(removeButton);
			getButtonBar().addComponent(removeButton);

			// callback for adding additional buttons
			postProcessButtonBar(getButtonBar());
			mainSearchLayout.addComponent(getButtonBar());

			// post process the layout
			postProcessLayout(mainSearchLayout);
		}
		setCompositionRoot(mainSearchLayout);
	}

	/**
	 * Builds a tab layout for the display view. The definition of the tabs has to
	 * be done in the subclasses
	 * 
	 * @param entity
	 *            the currently selected entity
	 */
	protected void buildDetailsTabLayout(T entity, FormOptions formOptions) {
		tabContainerLayout = new DefaultVerticalLayout(true, true);

		HorizontalLayout buttonBar = new DefaultHorizontalLayout(false, true, true);
		tabContainerLayout.addComponent(buttonBar);

		complexDetailModeBackButton = new Button(message("ocs.back"));
		complexDetailModeBackButton.setIcon(FontAwesome.BACKWARD);
		complexDetailModeBackButton.addClickListener(e -> searchMode());
		buttonBar.addComponent(complexDetailModeBackButton);

		if (getFormOptions().isShowPrevButton()) {
			prevButton = new Button(message("ocs.previous"));
			prevButton.addClickListener(e -> {
				T prev = getPrevEntity(tabLayout.getEntity());
				if (prev != null) {
					tabLayout.setEntity(prev);
					tabLayout.reload();
				} else {
					prevButton.setEnabled(false);
				}
				if (nextButton != null) {
					nextButton.setEnabled(true);
				}
			});
			buttonBar.addComponent(prevButton);
		}

		if (getFormOptions().isShowNextButton()) {
			nextButton = new Button(message("ocs.next"));
			nextButton.addClickListener(e -> {
				T next = getNextEntity(tabLayout.getEntity());
				if (next != null) {
					tabLayout.setEntity(next);
					tabLayout.reload();
				} else {
					nextButton.setEnabled(false);
				}
				if (prevButton != null) {
					prevButton.setEnabled(true);
				}
			});
			buttonBar.addComponent(nextButton);
		}

		tabLayout = new LazyTabLayout<ID, T>(entity) {

			private static final long serialVersionUID = 1278134557026074688L;

			@Override
			protected String createTitle() {
				return AbstractSearchLayout.this.getDetailModeTabTitle();
			}

			@Override
			protected Resource getIconForTab(int index) {
				return AbstractSearchLayout.this.getIconForTab(index);
			}

			@Override
			protected String[] getTabCaptions() {
				return AbstractSearchLayout.this.getDetailModeTabCaptions();
			}

			@Override
			protected Component initTab(int index) {
				// back button and iteration buttons not needed (they are
				// displayed above
				// the tabs)
				return AbstractSearchLayout.this.initTab(getEntity(), index, formOptions, false);
			}
		};
		tabLayout.build();
		tabContainerLayout.addComponent(tabLayout);

	}

	/**
	 * Builds the edit form
	 * 
	 * @param entity
	 *            the currently selected entity
	 * @param options
	 *            the form options
	 */
	protected void buildEditForm(T entity, FormOptions options) {
		editForm = new ModelBasedEditForm<ID, T>(entity, getService(), getEntityModel(), options, getFieldFilters()) {

			private static final long serialVersionUID = 6485097089659928131L;

			@Override
			protected void afterEditDone(boolean cancel, boolean newObject, T entity) {
				if (getFormOptions().isOpenInViewMode()) {
					if (newObject) {
						back();
					} else {
						// if details screen opens in view mode, simply switch
						// to view mode
						setViewMode(true);
						detailsMode(entity);
					}
				} else {
					// otherwise go back to the main screen
					if (cancel || newObject
							|| (!getFormOptions().isShowNextButton() && !getFormOptions().isShowPrevButton())) {
						back();
					}
				}
			}

			@Override
			protected void afterEntitySet(T entity) {
				AbstractSearchLayout.this.afterEntitySet(entity);
			}

			@Override
			protected void afterModeChanged(boolean viewMode) {
				AbstractSearchLayout.this.afterModeChanged(viewMode, editForm);
			}

			@Override
			protected void afterTabSelected(int tabIndex) {
				AbstractSearchLayout.this.afterTabSelected(tabIndex);
			}

			@Override
			protected void back() {
				searchMode();
			}

			@Override
			protected Field<?> constructCustomField(EntityModel<T> entityModel, AttributeModel attributeModel,
					boolean viewMode) {
				return AbstractSearchLayout.this.constructCustomField(entityModel, attributeModel, viewMode, false);
			}

			@Override
			protected T getNextEntity(T current) {
				return AbstractSearchLayout.this.getNextEntity(current);
			}

			@Override
			protected String getParentGroup(String childGroup) {
				return AbstractSearchLayout.this.getParentGroup(childGroup);
			}

			@Override
			protected String[] getParentGroupHeaders() {
				return AbstractSearchLayout.this.getParentGroupHeaders();
			}

			@Override
			protected T getPrevEntity(T current) {
				return AbstractSearchLayout.this.getPrevEntity(current);
			}

			@Override
			protected boolean handleCustomException(RuntimeException ex) {
				return AbstractSearchLayout.this.handleCustomException(ex);
			}

			@Override
			protected boolean hasNextEntity(T current) {
				return AbstractSearchLayout.this.hasNextEntity(current);
			}

			@Override
			protected boolean hasPrevEntity(T current) {
				return AbstractSearchLayout.this.hasPrevEntity(current);
			}

			@Override
			protected boolean isEditAllowed() {
				return AbstractSearchLayout.this.isEditAllowed();
			}

			@Override
			protected void postProcessButtonBar(HorizontalLayout buttonBar, boolean viewMode) {
				AbstractSearchLayout.this.postProcessDetailButtonBar(buttonBar, viewMode);
			}

			@Override
			protected void postProcessEditFields() {
				AbstractSearchLayout.this.postProcessEditFields(editForm);
			}

		};
		editForm.setFormTitleWidth(getFormTitleWidth());
		editForm.setSupportsIteration(true);
		editForm.setDetailJoins(getDetailJoinsFallBack());
		editForm.setFieldEntityModels(getFieldEntityModels());
		editForm.build();

	}

	/**
	 * Constructs the button that will switch the screen to the detail view.
	 * Depending on the "open in view mode" setting the caption will read either
	 * "view" or "edit"
	 * 
	 * @return
	 */
	protected final Button constructEditButton() {
		Button eb = new Button(
				(!getFormOptions().isEditAllowed() || !isEditAllowed()) ? message("ocs.view") : message("ocs.edit"));
		eb.setIcon(FontAwesome.PENCIL);
		eb.addClickListener(e -> {
			if (getSelectedItem() != null) {
				doEdit();
			}
		});
		// hide button inside popup window
		eb.setVisible(!getFormOptions().isPopup());
		return eb;
	}

	/**
	 * Constructs a search layout in response to a click on any of the search
	 * buttons
	 * 
	 * @param noSearchYetLabel
	 */
	private void constructLayoutIfNeeded(Label noSearchYetLabel) {
		if (!searchLayoutConstructed) {
			// construct search screen if it is not there yet
			try {
				validateBeforeSearch();
				searchResultsLayout.removeAllComponents();
				constructSearchLayout();
				searchResultsLayout.addComponent(getTableWrapper());
				getSearchForm().setSearchable(getTableWrapper());
				searchResultsLayout.removeComponent(noSearchYetLabel);
				searchLayoutConstructed = true;
				afterSearchPerformed();
			} catch (OCSValidationException ex) {
				showNotifification(ex.getErrors().get(0), Notification.Type.ERROR_MESSAGE);
			}
		}
	}

	/**
	 * Constructs the remove button
	 * 
	 * @return
	 */
	protected final Button constructRemoveButton() {
		Button rb = new RemoveButton(message("ocs.remove"), null) {

			private static final long serialVersionUID = -7428844985367616649L;

			@Override
			protected void doDelete() {
				remove();
			}

			@Override
			protected String getItemToDelete() {
				T t = getSelectedItem();
				return FormatUtils.formatEntity(getEntityModel(), t);
			}

		};
		rb.setIcon(FontAwesome.TRASH);
		rb.setVisible(isEditAllowed() && getFormOptions().isShowRemoveButton());
		return rb;
	}

	/**
	 * Constructs the search form - implement in subclasses
	 * 
	 * @return
	 */
	protected abstract AbstractModelBasedSearchForm<ID, T> constructSearchForm();

	/**
	 * Constructs the search layout
	 */
	public final void constructSearchLayout() {
		// construct table and set properties
		getTableWrapper().getTable().setPageLength(getPageLength());
		getTableWrapper().getTable().setSortEnabled(isSortEnabled());
		getTableWrapper().getTable().setMultiSelect(isMultiSelect());

		// add a listener to respond to the selection of an item
		getTableWrapper().getTable().addValueChangeListener(e -> {
			select(getTableWrapper().getTable().getValue());
			checkButtonState(getSelectedItem());
		});

		// select item by double clicking on row (disable this inside popup
		// windows)
		if (!getFormOptions().isPopup() && getFormOptions().isDoubleClickSelectAllowed()) {
			getTableWrapper().getTable().addItemClickListener(event -> {
				if (event.isDoubleClick()) {
					select(event.getItem().getItemProperty(DynamoConstants.ID).getValue());
					doEdit();
				}
			});
		}

		// table dividers
		constructTableDividers();
	}

	/**
	 * Lazily constructs the table wrapper
	 */
	@Override
	public ServiceResultsTableWrapper<ID, T> constructTableWrapper() {
		ServiceResultsTableWrapper<ID, T> result = new ServiceResultsTableWrapper<ID, T>(this.getService(),
				getEntityModel(), getQueryType(), getSearchForm().extractFilter(), getSortOrders(),
				getFormOptions().isTableExportAllowed(), getJoins()) {

			private static final long serialVersionUID = 6343267378913526151L;

			@Override
			protected Filter beforeSearchPerformed(Filter filter) {
				return AbstractSearchLayout.this.beforeSearchPerformed(filter);
			}

			@Override
			protected void doConstructContainer(Container container) {
				AbstractSearchLayout.this.doConstructContainer(container);
			}
		};
		result.setMaxResults(getMaxResults());

		if (getFormOptions().isSearchImmediately()) {
			getSearchForm().setSearchable(result);
		}

		result.build();
		return result;
	}

	/**
	 * Opens a custom detail view
	 * 
	 * @param root
	 *            the root component of the custom detail view
	 */
	protected final void customDetailView(Component root) {
		setCompositionRoot(root);
	}

	/**
<<<<<<< HEAD
=======
	 * Opens the screen in details mode and selects a certain tab
	 *
	 * @param entity
	 * @param selectedTab
	 */
	protected void detailsMode(T entity, int selectedTab) {
		detailsMode(entity);
		if (editForm != null) {
			editForm.selectTab(selectedTab);
		} else if (getFormOptions().isComplexDetailsMode()) {
			tabLayout.selectTab(selectedTab);
		}
	}

	/**
>>>>>>> 27c933ae
	 * Open the screen in details mode
	 * 
	 * @param entity
	 *            the entity to display
	 */
	@Override
	protected void detailsMode(T entity) {

		if (mainEditLayout == null) {
			mainEditLayout = new DefaultVerticalLayout();
			mainEditLayout.setStyleName(DynamoConstants.CSS_CLASS_HALFSCREEN);
		}

		FormOptions options = new FormOptions();
		options.setOpenInViewMode(getFormOptions().isOpenInViewMode());
		options.setScreenMode(ScreenMode.VERTICAL);
		options.setAttributeGroupMode(getFormOptions().getAttributeGroupMode());
		options.setPreserveSelectedTab(getFormOptions().isPreserveSelectedTab());
		options.setShowNextButton(getFormOptions().isShowNextButton());
		options.setShowPrevButton(getFormOptions().isShowPrevButton());
		options.setPlaceButtonBarAtTop(getFormOptions().isPlaceButtonBarAtTop());
		options.setFormNested(true);

		// set the form options for the detail form
		if (getFormOptions().isEditAllowed()) {
			// editing in form must be possible
			options.setEditAllowed(true);
		} else {
			// read-only mode
			options.setOpenInViewMode(true).setEditAllowed(false);
		}

		if (options.isOpenInViewMode() || !isEditAllowed()) {
			options.setShowBackButton(true);
		}

		if (getFormOptions().isComplexDetailsMode() && entity != null && entity.getId() != null) {
			// complex tabbed layout, back button is placed separately
			options.setShowBackButton(false);
			options.setHideCancelButton(true);

			if (tabContainerLayout == null) {
				buildDetailsTabLayout(entity, options);
			} else {
				tabLayout.setEntity(entity);
				tabLayout.reload();
			}
			if (selectedDetailLayout == null) {
				mainEditLayout.addComponent(tabContainerLayout);
			} else {
				mainEditLayout.replaceComponent(selectedDetailLayout, tabContainerLayout);
			}
			selectedDetailLayout = tabContainerLayout;
        } else if (!getFormOptions().isComplexDetailsMode()) {
			// simple edit form
			if (editForm == null) {
				buildEditForm(entity, options);
			} else {
				editForm.setViewMode(options.isOpenInViewMode());
				editForm.setEntity(entity);
				editForm.resetTab();
			}
			if (selectedDetailLayout == null) {
				mainEditLayout.addComponent(editForm);
			} else {
				mainEditLayout.replaceComponent(selectedDetailLayout, editForm);
			}
			selectedDetailLayout = editForm;

		} else {
			// complex mode, but re-use
			Component comp = initTab(entity, 0, getFormOptions(), true);

			if (selectedDetailLayout == null) {
				mainEditLayout.addComponent(comp);
			} else {
				mainEditLayout.replaceComponent(selectedDetailLayout, comp);
			}
			selectedDetailLayout = comp;
		}

		checkButtonState(getSelectedItem());
		if (editForm != null) {
			afterEntitySelected(editForm, entity);
		}
		setCompositionRoot(mainEditLayout);

	}

	/**
	 * Opens the screen in details mode and selects a certain tab
	 * 
	 * @param entity
	 * @param selectedTab
	 */
	protected void detailsMode(T entity, int selectedTab) {
		detailsMode(entity);
		if (editForm != null) {
			editForm.selectTab(selectedTab);
		} else if (getFormOptions().isComplexDetailsMode()) {
			tabLayout.selectTab(selectedTab);
		}
	}

	/**
	 * Callback method that is called when the user presses the edit method. Will by
	 * default open the screen in edit mode. Overwrite in subclass if needed
	 */
	protected void doEdit() {
		detailsMode(getSelectedItem());
	}

	/**
	 * Performs the actual remove functionality - overwrite in subclass if needed
	 */
	protected void doRemove() {
		getService().delete(getSelectedItem());
	}

	/**
	 * Open the screen in edit mode for the provided entity
	 * 
	 * @param entity
	 */
	public final void edit(T entity) {
		setSelectedItem(entity);
		doEdit();
	}

	/**
	 * Open in edit mode and select the tab with the provided index
	 *
	 * @param entity
	 *            the entity to select
	 * @param initialTab
	 *            the index of the tab to display
	 */
	public final void edit(T entity, int initialTab) {
		setSelectedItem(entity);
		doEdit();
		if (editForm != null) {
			editForm.selectTab(initialTab);
		} else {
			tabLayout.selectTab(initialTab);
		}
	}

	public Button getAddButton() {
		return addButton;
	}

	public Button getComplexDetailModeBackButton() {
		return complexDetailModeBackButton;
	}

	protected List<Filter> getDefaultFilters() {
		return defaultFilters;
	}

	/**
	 * Returns the captions for the tab pages to display within the tab sheet, for a
	 * search layout for which the complexDetailsEditMode has been set to true
	 * 
	 * @return
	 */
	protected String[] getDetailModeTabCaptions() {
		// overwrite in subclasses
		return new String[0];
	}

	/**
	 * Returns the caption to display above the tab sheet, for a search layout for
	 * which the complexDetailsEditMode has been set to true
	 * 
	 * @return
	 */
	protected String getDetailModeTabTitle() {
		//
		return null;
	}

	public Button getEditButton() {
		return editButton;
	}

	public ModelBasedEditForm<ID, T> getEditForm() {
		return editForm;
	}

	/**
	 * 
	 * @return the total number of configured filters
	 */
	public int getFilterCount() {
		return getSearchForm().getFilterCount();
	}

	protected Resource getIconForTab(int index) {
		// overwrite
		return null;
	}

	public VerticalLayout getMainSearchLayout() {
		return mainSearchLayout;
	}

	/**
	 * Returns the next entity in the container
	 * 
	 * @param current
	 *            the currently selected entity
	 * @return
	 */
	@SuppressWarnings("unchecked")
	protected T getNextEntity(T current) {
		if (current != null) {
			ID id = (ID) getTableWrapper().getTable().nextItemId(current.getId());
			if (id != null) {
				T next = getService().fetchById(id, getDetailJoinsFallBack());
				getTableWrapper().getTable().select(next.getId());
				afterEntitySelected(getEditForm(), next);
				return next;
			}
		}
		return null;
	}

	/**
	 * Returns the previous entity in the container
	 * 
	 * @param current
	 *            the currently selected entity
	 * @return
	 */
	@SuppressWarnings("unchecked")
	protected T getPrevEntity(T current) {
		if (current != null) {
			ID id = (ID) getTableWrapper().getTable().prevItemId(current.getId());
			if (id != null) {
				T prev = getService().fetchById(id, getDetailJoinsFallBack());
				getTableWrapper().getTable().select(prev.getId());
				afterEntitySelected(getEditForm(), prev);
				return prev;
			}
		}
		return null;
	}

	public QueryType getQueryType() {
		return queryType;
	}

	public Button getRemoveButton() {
		return removeButton;
	}

	/**
	 * Returns the search form (lazily constructing it when needed)
	 * 
	 * @return
	 */
	public AbstractModelBasedSearchForm<ID, T> getSearchForm() {
		if (searchForm == null) {
			searchForm = constructSearchForm();
		}
		return searchForm;
	}

	public VerticalLayout getSearchResultsLayout() {
		return searchResultsLayout;
	}

	public Collection<T> getSelectedItems() {
		return selectedItems;
	}

	protected boolean handleCustomException(RuntimeException ex) {
		return false;
	}

	/**
	 * Check whether the container contains a next entity
	 * 
	 * @param current
	 *            the currently selected entity
	 * @return
	 */
	protected boolean hasNextEntity(T current) {
		if (current != null) {
			return getTableWrapper().getTable().nextItemId(current.getId()) != null;
		}
		return false;
	}

	/**
	 * Check whether the container contains a previous entity
	 * 
	 * @param current
	 *            the currently selected entity
	 * @return
	 */
	protected boolean hasPrevEntity(T current) {
		if (current != null) {
			return getTableWrapper().getTable().prevItemId(current.getId()) != null;
		}
		return false;
	}

	/**
	 * Constructs a tab sheet for the tab component
	 * 
	 * @param entity
	 *            the selected entity
	 * @param index
	 *            the index of the selected tab sheet
	 * @param fo
	 *            form options that specify how to constructe the component
	 * @param newEntity
	 *            whether we are in the process of creating a new entity
	 * @return
	 */
	protected Component initTab(T entity, int index, FormOptions fo, boolean newEntity) {
		// overwrite is subclasses
		return null;
	}

	/**
	 * Checks if a filter is set for a certain attribute
	 * 
	 * @param path
	 *            the path to the attribute
	 * @return
	 */
	public boolean isFilterSet(String path) {
		return getSearchForm().isFilterSet(path);
	}

	/**
	 * Checks whether the layout is currently in search mode
	 *
	 * @return
	 */
	public boolean isInSearchMode() {
		return ObjectUtils.equals(getCompositionRoot(), mainSearchLayout);
	}

	/**
	 * Post-processes the button bar for the search form
	 * 
	 * @param buttonBar
	 *            the button bar
	 */
	public void postProcessSearchButtonBar(Layout buttonBar) {
		// overwrite in subclasses
	}

	/**
	 * Refreshes all lookup components but otherwise does not update the state of
	 * the screen
	 */
	@Override
	public void refresh() {
		getSearchForm().refresh();
	}

	/**
	 * Refreshes the contents of a label inside the edit form
	 * 
	 * @param propertyName
	 *            the name of the property for which to refresh the label
	 */
	public void refreshLabel(String propertyName) {
		if (editForm != null) {
			editForm.refreshLabel(propertyName);
		}
	}

	/**
	 * Reloads the entire component, reverting to search mode and clearing the
	 * search form
	 */
	@Override
	public void reload() {
		setCompositionRoot(mainSearchLayout);
		getSearchForm().clear();
		search();
	}

	/**
	 * Reloads the details view only
	 */
	public void reloadDetails() {
		this.setSelectedItem(getService().fetchById(this.getSelectedItem().getId(), getDetailJoinsFallBack()));
		detailsMode(getSelectedItem());
	}

	/**
	 * Performs the actual delete action
	 */
	protected final void remove() {
		doRemove();
		// refresh the results so that the deleted item is no longer
		// there
		setSelectedItem(null);
		search();
	}

	/**
	 * Perform the actual search
	 */
	public void search() {
		boolean searched = searchForm.search();
		if (searched) {
			getTableWrapper().getTable().select(null);
			setSelectedItem(null);
		}
	}

	/**
	 * Puts the screen in search mode (does not reset the search form)
	 */
	public void searchMode() {
		setCompositionRoot(mainSearchLayout);
		getSearchForm().refresh();
		search();
	}

	/**
	 * Select one or more items
	 * 
	 * @param selectedItems
	 *            the item or items to select
	 */
	@SuppressWarnings("unchecked")
	public void select(Object selectedItems) {
		if (selectedItems != null) {
			if (selectedItems instanceof Collection<?>) {
				// the lazy query container returns an array of IDs of the
				// selected items

				Collection<?> col = (Collection<?>) selectedItems;
				if (col.size() == 1) {
					ID id = (ID) col.iterator().next();
					setSelectedItem(getService().fetchById(id, getDetailJoinsFallBack()));
					this.selectedItems = Lists.newArrayList(getSelectedItem());
				} else if (col.size() > 1) {
					// deal with the selection of multiple items
					List<ID> ids = Lists.newArrayList();
					for (Object c : col) {
						ids.add((ID) c);
					}
					this.selectedItems = getService().fetchByIds(ids, getDetailJoinsFallBack());
				}
			} else {
				// single item has been selected
				ID id = (ID) selectedItems;
				setSelectedItem(getService().fetchById(id, getDetailJoinsFallBack()));
			}
		} else {
			setSelectedItem(null);
		}
	}

	/**
	 * Sets the default filters that are always applied to a search query (even
	 * after all search fields have been cleared)
	 *
	 * @param defaultFilters
	 */
	public void setDefaultFilters(List<Filter> defaultFilters) {
		this.defaultFilters = defaultFilters;
		if (searchForm != null) {
			searchForm.setDefaultFilters(defaultFilters);
		}
	}

	/**
	 * Sets the query type. Only use before the component is built.
	 *
	 * @param queryType
	 */
	public void setQueryType(QueryType queryType) {
		this.queryType = queryType;
	}

	/**
	 * Sets a predefined search value
	 * 
	 * @param propertyId
	 *            the name of the property for which to set a value
	 * @param value
	 *            the value
	 */
	public abstract void setSearchValue(String propertyId, Object value);

	/**
	 * Sets a predefined search value (upper and lower bound)
	 * 
	 * @param propertyId
	 *            the name of the property for which to set a value
	 * @param value
	 *            the value (lower bound)
	 * @param auxValue
	 *            the auxiliary value (upper bound)
	 */
	public abstract void setSearchValue(String propertyId, Object value, Object auxValue);

	/**
	 * Sets the tab specified by the provided index to the provided visibility
	 * 
	 * @param index
	 *            the index
	 * @param visible
	 */
	public void setDetailsTabVisible(int index, boolean visible) {
		if (tabLayout != null) {
			tabLayout.getTab(index).setVisible(visible);
		}
	}

	/**
	 * Validate before a search is carried out - if the search criteria are not
	 * correctly set, throw an OCSValidationException to abort the search process
	 */
	public void validateBeforeSearch() {
		// overwrite in subclasses
	}
}

<|MERGE_RESOLUTION|>--- conflicted
+++ resolved
@@ -12,12 +12,6 @@
    limitations under the License.
  */
 package com.ocs.dynamo.ui.composite.layout;
-
-import java.io.Serializable;
-import java.util.Collection;
-import java.util.List;
-
-import org.apache.commons.lang.ObjectUtils;
 
 import com.google.common.collect.Lists;
 import com.ocs.dynamo.constants.DynamoConstants;
@@ -48,6 +42,11 @@
 import com.vaadin.ui.Layout;
 import com.vaadin.ui.Notification;
 import com.vaadin.ui.VerticalLayout;
+import org.apache.commons.lang.ObjectUtils;
+
+import java.io.Serializable;
+import java.util.Collection;
+import java.util.List;
 
 /**
  * Base class for search layouts. A search layout consists of a search form with
@@ -645,8 +644,6 @@
 	}
 
 	/**
-<<<<<<< HEAD
-=======
 	 * Opens the screen in details mode and selects a certain tab
 	 *
 	 * @param entity
@@ -662,7 +659,6 @@
 	}
 
 	/**
->>>>>>> 27c933ae
 	 * Open the screen in details mode
 	 * 
 	 * @param entity
@@ -753,21 +749,6 @@
 	}
 
 	/**
-	 * Opens the screen in details mode and selects a certain tab
-	 * 
-	 * @param entity
-	 * @param selectedTab
-	 */
-	protected void detailsMode(T entity, int selectedTab) {
-		detailsMode(entity);
-		if (editForm != null) {
-			editForm.selectTab(selectedTab);
-		} else if (getFormOptions().isComplexDetailsMode()) {
-			tabLayout.selectTab(selectedTab);
-		}
-	}
-
-	/**
 	 * Callback method that is called when the user presses the edit method. Will by
 	 * default open the screen in edit mode. Overwrite in subclass if needed
 	 */
@@ -825,7 +806,7 @@
 	/**
 	 * Returns the captions for the tab pages to display within the tab sheet, for a
 	 * search layout for which the complexDetailsEditMode has been set to true
-	 * 
+	 *
 	 * @return
 	 */
 	protected String[] getDetailModeTabCaptions() {
@@ -836,7 +817,7 @@
 	/**
 	 * Returns the caption to display above the tab sheet, for a search layout for
 	 * which the complexDetailsEditMode has been set to true
-	 * 
+	 *
 	 * @return
 	 */
 	protected String getDetailModeTabTitle() {
@@ -973,7 +954,7 @@
 
 	/**
 	 * Constructs a tab sheet for the tab component
-	 * 
+	 *
 	 * @param entity
 	 *            the selected entity
 	 * @param index
@@ -1172,7 +1153,7 @@
 
 	/**
 	 * Sets the tab specified by the provided index to the provided visibility
-	 * 
+	 *
 	 * @param index
 	 *            the index
 	 * @param visible
