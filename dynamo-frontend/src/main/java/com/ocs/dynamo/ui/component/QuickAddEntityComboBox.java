--- conflicted
+++ resolved
@@ -45,28 +45,18 @@
 public class QuickAddEntityComboBox<ID extends Serializable, T extends AbstractEntity<ID>>
 		extends QuickAddEntityField<ID, T, T> implements Refreshable {
 
-	private static final long serialVersionUID = 4246187881499965296L;
-<<<<<<< HEAD
-	private final boolean quickAddAllowed;
-	private final boolean directNavigationAllowed;
+    private static final long serialVersionUID = 4246187881499965296L;
+    private final boolean quickAddAllowed;
+    private final boolean directNavigationAllowed;
 
-=======
-
-	private final boolean quickAddAllowed;
-
-	private final boolean directNavigationAllowed;
-
-	private static final float BUTTON_EXPAND_RATIO = 0.25f;
-
->>>>>>> a876f9d7
-	/**
-	 * The combo box that we wrap this component around
-	 */
-	private EntityComboBox<ID, T> comboBox;
+    private static final float BUTTON_EXPAND_RATIO = 0.25f;/**
+     * The combo box that we wrap this component around
+     */
+    private EntityComboBox<ID, T> comboBox;
 
 	/**
 	 * Constructor
-	 * 
+	 *
 	 * @param entityModel
 	 *            the entity model
 	 * @param attributeModel
@@ -132,43 +122,26 @@
 		bar.addComponent(comboBox);
 		float comboBoxExpandRatio = 1f;
 		if (quickAddAllowed) {
-<<<<<<< HEAD
-			comboBoxExpandRatio -= 0.1f;
-		}
-		if (directNavigationAllowed) {
-			comboBoxExpandRatio -= 0.05f;
-=======
 			comboBoxExpandRatio -= BUTTON_EXPAND_RATIO;
 		}
 		if (directNavigationAllowed) {
 			comboBoxExpandRatio -= 0.10f;
->>>>>>> a876f9d7
 		}
 
 		bar.setExpandRatio(comboBox, comboBoxExpandRatio);
 
-		if (quickAddAllowed) {
-			Button addButton = constructAddButton();
-<<<<<<< HEAD
-			bar.addComponent(addButton);
-			bar.setExpandRatio(addButton, 0.10f);
-=======
-			addButton.setSizeFull();
-			bar.addComponent(addButton);
-			bar.setExpandRatio(addButton, BUTTON_EXPAND_RATIO);
->>>>>>> a876f9d7
-		}
-		if (directNavigationAllowed) {
-			Button directNavigationButton = constructDirectNavigationButton();
-			bar.addComponent(directNavigationButton);
-<<<<<<< HEAD
-			bar.setExpandRatio(directNavigationButton, 0.5f);
-=======
-			bar.setExpandRatio(directNavigationButton, 0.10f);
->>>>>>> a876f9d7
-		}
-		return bar;
-	}
+        if (quickAddAllowed) {
+            Button addButton = constructAddButton();
+            addButton.setSizeFull();bar.addComponent(addButton);
+            bar.setExpandRatio(addButton, BUTTON_EXPAND_RATIO);
+        }
+        if (directNavigationAllowed) {
+            Button directNavigationButton = constructDirectNavigationButton();
+            bar.addComponent(directNavigationButton);
+            bar.setExpandRatio(directNavigationButton, 0.10f);
+        }
+        return bar;
+    }
 
 	@Override
 	public void refresh() {
@@ -208,8 +181,6 @@
 			comboBox.setValue(newFieldValue);
 		}
 	}
-<<<<<<< HEAD
-=======
 
 	@Override
 	public void setComponentError(ErrorMessage componentError) {
@@ -217,6 +188,4 @@
 			comboBox.setComponentError(componentError);
 		}
 	}
-
->>>>>>> a876f9d7
 }