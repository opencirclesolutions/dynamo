--- conflicted
+++ resolved
@@ -30,10 +30,7 @@
 import com.ocs.dynamo.domain.model.impl.ModelBasedFieldFactory;
 import com.ocs.dynamo.service.MessageService;
 import com.ocs.dynamo.service.ServiceLocatorFactory;
-<<<<<<< HEAD
-=======
 import com.ocs.dynamo.ui.BaseUI;
->>>>>>> a876f9d7
 import com.ocs.dynamo.ui.component.URLField;
 import com.ocs.dynamo.ui.composite.table.export.TableExportActionHandler;
 import com.ocs.dynamo.ui.composite.table.export.TableExportMode;
@@ -57,34 +54,6 @@
  */
 public class ModelBasedTable<ID extends Serializable, T extends AbstractEntity<ID>> extends Table {
 
-<<<<<<< HEAD
-    private static final long serialVersionUID = 6946260934644731038L;
-
-    /**
-     * The container that hold the data for the table
-     */
-    private Container container;
-
-    /**
-     * Custom currency symbol to be used for this table
-     */
-    private String currencySymbol;
-
-    /**
-     * The entity model of the entities to display in the table
-     */
-    private EntityModel<T> entityModel;
-
-    /**
-     * The entity model factory
-     */
-    private EntityModelFactory entityModelFactory;
-
-    /**
-     * Indicated whether table export is allowed
-     */
-    private boolean exportAllowed;
-=======
 	private static final long serialVersionUID = 6946260934644731038L;
 
 	/**
@@ -111,277 +80,19 @@
 	 * Indicated whether table export is allowed
 	 */
 	private boolean exportAllowed;
->>>>>>> a876f9d7
-
-	/**
-	 * Indicate whether to update the caption with the number of items in the table
+
+    /*** Indicate whether to update the caption with the number of items in the table
 	 */
 	private boolean updateTableCaption = true;
 
-<<<<<<< HEAD
     /**
      * The message service
      */
     private MessageService messageService;
 
-    /**
-     * Constructor
-     * 
-     * @param container
-     *            the data container
-     * @param model
-     *            the entity model that determines what to display
-     * @param exportAllowed
-     *            whether export of the table is allowed
-     */
-    public ModelBasedTable(Container container, EntityModel<T> model, boolean exportAllowed) {
-        super("", container);
-        this.container = container;
-        this.entityModel = model;
-        this.messageService = ServiceLocatorFactory.getServiceLocator().getMessageService();
-        this.entityModelFactory = ServiceLocatorFactory.getServiceLocator().getEntityModelFactory();
-        this.exportAllowed = exportAllowed;
-
-        TableUtils.defaultInitialization(this);
-
-        // add a custom field factory that takes care of special cases and
-        // validation
-        this.setTableFieldFactory(ModelBasedFieldFactory.getInstance(entityModel, messageService));
-        generateColumns(model);
-
-        // add export functionality
-        if (isExportAllowed()) {
-            List<EntityModel<?>> list = new ArrayList<>();
-            list.add(model);
-            addActionHandler(new TableExportActionHandler(UI.getCurrent(), list, model.getDisplayNamePlural(), null,
-                    false, TableExportMode.EXCEL, null));
-            addActionHandler(new TableExportActionHandler(UI.getCurrent(), list, model.getDisplayNamePlural(), null,
-                    false, TableExportMode.EXCEL_SIMPLIFIED, null));
-            addActionHandler(new TableExportActionHandler(UI.getCurrent(), list, model.getDisplayNamePlural(), null,
-                    false, TableExportMode.CSV, null));
-        }
-
-        // update the table caption to reflect the number of items
-		if (isUpdateTableCaption()) {
-			addItemSetChangeListener(e -> updateTableCaption());
-		}
-    }
-
-    /**
-     * Adds a column to the table
-     * 
-     * @param attributeModel
-     *            the (possibly nested) attribute model for which to add a column
-     * @param propertyNames
-     *            the properties to be added
-     * @param headerNames
-     *            the headers to be added
-     */
-    private void addColumn(final AttributeModel attributeModel, List<Object> propertyNames, List<String> headerNames) {
-        if (attributeModel.isVisibleInTable()) {
-            propertyNames.add(attributeModel.getPath());
-            headerNames.add(attributeModel.getDisplayName());
-
-            // for the lazy query container we explicitly have to add the
-            // properties - for the standard Bean container this is not
-            // needed
-            if (container instanceof LazyQueryContainer) {
-                LazyQueryContainer lazyContainer = (LazyQueryContainer) container;
-                if (!lazyContainer.getContainerPropertyIds().contains(attributeModel.getPath())) {
-                    lazyContainer.addContainerProperty(attributeModel.getPath(), attributeModel.getType(),
-                            attributeModel.getDefaultValue(), attributeModel.isReadOnly(), attributeModel.isSortable());
-                }
-            }
-
-            // generated column with clickable URL (only in view mode)
-            addUrlField(attributeModel);
-
-            if (attributeModel.isNumerical()) {
-                this.setColumnAlignment(attributeModel.getPath(), Table.Align.RIGHT);
-            }
-        }
-    }
-
-    /**
-     * Adds a generated column
-     * 
-     * @param attributeModel
-     *            the attribute model for which to add the column
-     */
-    private void addGeneratedColumn(final AttributeModel attributeModel) {
-        if (attributeModel.isVisibleInTable() && attributeModel.isUrl()) {
-            addUrlField(attributeModel);
-        }
-    }
-
-    /**
-     * Adds any generated columns (URL fields) in response to a change to view mode
-     */
-    public void addGeneratedColumns() {
-        for (AttributeModel attributeModel : entityModel.getAttributeModels()) {
-            addGeneratedColumn(attributeModel);
-            if (attributeModel.getNestedEntityModel() != null) {
-                for (AttributeModel nestedAttributeModel : attributeModel.getNestedEntityModel().getAttributeModels()) {
-                    addGeneratedColumn(nestedAttributeModel);
-                }
-            }
-        }
-    }
-
-    /**
-     * Adds an URL field for a certain attribute
-     * 
-     * @param attributeModel
-     *            the attribute model
-     */
-    private void addUrlField(final AttributeModel attributeModel) {
-        if (attributeModel.isUrl() && !isEditable()) {
-            this.addGeneratedColumn(attributeModel.getPath(), new ColumnGenerator() {
-
-                private static final long serialVersionUID = -3191235289754428914L;
-
-                @Override
-                public Object generateCell(Table source, final Object itemId, Object columnId) {
-                    URLField field = (URLField) ((ModelBasedFieldFactory<?>) getTableFieldFactory())
-                            .createField(attributeModel.getPath(), null);
-                    if (field != null) {
-                        String val = (String) getItem(itemId).getItemProperty(columnId).getValue();
-                        field.setValue(val);
-                    }
-                    return field;
-                }
-            });
-        }
-    }
-
-    /**
-     * Overridden to deal with custom formatting
-     */
-    @Override
-    protected String formatPropertyValue(Object rowId, Object colId, Property<?> property) {
-        String result = FormatUtils.formatPropertyValue(this, entityModelFactory, entityModel, rowId, colId, property);
-        if (result != null) {
-            return result;
-        }
-        return super.formatPropertyValue(rowId, colId, property);
-    }
-
-    /**
-     * Generates the columns of the table based on the entity model
-     * 
-     * @param container
-     *            the container
-     * @param model
-     *            the entity model
-     */
-    protected void generateColumns(EntityModel<T> model) {
-        generateColumns(model.getAttributeModels());
-        this.setCaption(model.getDisplayNamePlural());
-        this.setDescription(model.getDescription());
-    }
-
-    /**
-     * Generates the columns of the table based on a select number of attribute models
-     * 
-     * @param attributeModels
-     *            the attribute models for which to generate columns
-     */
-    protected void generateColumns(List<AttributeModel> attributeModels) {
-        List<Object> propertyNames = new ArrayList<>();
-        List<String> headerNames = new ArrayList<>();
-
-        for (AttributeModel attributeModel : attributeModels) {
-            addColumn(attributeModel, propertyNames, headerNames);
-            if (attributeModel.getNestedEntityModel() != null) {
-                for (AttributeModel nestedAttributeModel : attributeModel.getNestedEntityModel().getAttributeModels()) {
-                    addColumn(nestedAttributeModel, propertyNames, headerNames);
-                }
-            }
-        }
-        this.setVisibleColumns(propertyNames.toArray());
-        this.setColumnHeaders(headerNames.toArray(new String[0]));
-    }
-
-    public Container getContainer() {
-        return container;
-    }
-
-    public String getCurrencySymbol() {
-        return currencySymbol;
-    }
-
-    public boolean isExportAllowed() {
-        return exportAllowed;
-    }
-
-    /**
-     * Removes a generated column
-     * 
-     * @param attributeModel
-     *            the attribute model for which to remove the column
-     */
-    private void removeGeneratedColumn(final AttributeModel attributeModel) {
-        if (attributeModel.isVisibleInTable() && attributeModel.isUrl()) {
-            removeGeneratedColumn(attributeModel.getPath());
-        }
-    }
-
-    /**
-     * Remove any generated columns - this is used when switching between modes in order to remove
-     * any generated columns containing URL fields
-     */
-    public void removeGeneratedColumns() {
-        for (AttributeModel attributeModel : entityModel.getAttributeModels()) {
-            removeGeneratedColumn(attributeModel);
-            if (attributeModel.getNestedEntityModel() != null) {
-                for (AttributeModel nestedAttributeModel : attributeModel.getNestedEntityModel().getAttributeModels()) {
-                    removeGeneratedColumn(nestedAttributeModel);
-                }
-            }
-        }
-    }
-
-    /**
-     * Sets the visibility of a column. This can only be used to show/hide columns that would show
-     * up in the table based on the entity model
-     * 
-     * @param propertyId
-     *            the ID of the column.
-     * @param visible
-     *            whether the column must be visible
-     */
-    public void setColumnVisible(Object propertyId, boolean visible) {
-        Object[] visibleCols = getVisibleColumns();
-        List<Object> temp = Arrays.stream(visibleCols).filter(c -> !c.equals(propertyId)).collect(Collectors.toList());
-        boolean alreadyVisible = Arrays.stream(visibleCols).anyMatch(c -> c.equals(propertyId));
-
-        // add column if not already visible
-        if (!alreadyVisible || visible) {
-            temp.add(propertyId);
-        }
-        setVisibleColumns(temp.toArray(new Object[0]));
-    }
-
-    public void setCurrencySymbol(String currencySymbol) {
-        this.currencySymbol = currencySymbol;
-    }
-
-    /**
-     * Updates the table caption in response to a change of the data set
-     */
-    public void updateTableCaption() {
-		setCaption(entityModel.getDisplayNamePlural() + " " + messageService.getMessage("ocs.showing.results",
-                VaadinUtils.getLocale(), getContainerDataSource().size()));
-    }
-=======
-	/**
-	 * The message service
-	 */
-	private MessageService messageService;
-
 	/**
 	 * Constructor
-	 * 
+	 *
 	 * @param container
 	 *            the data container
 	 * @param model
@@ -416,15 +127,13 @@
 					false, TableExportMode.CSV, null));
 		}
 
-		// update the table caption to reflect the number of items
-		if (isUpdateTableCaption()) {
-			addItemSetChangeListener(e -> updateTableCaption());
-		}
-	}
+        // update the table caption to reflect the number of items
+        if (isUpdateTableCaption()) {addItemSetChangeListener(e -> updateTableCaption());
+    }}
 
 	/**
 	 * Adds a column to the table
-	 * 
+	 *
 	 * @param attributeModel
 	 *            the (possibly nested) attribute model for which to add a column
 	 * @param propertyNames
@@ -462,7 +171,7 @@
 
 	/**
 	 * Adds a generated column
-	 * 
+	 *
 	 * @param attributeModel
 	 *            the attribute model for which to add the column
 	 */
@@ -488,7 +197,7 @@
 
 	/**
 	 * Adds an URL field for a certain attribute
-	 * 
+	 *
 	 * @param attributeModel
 	 *            the attribute model
 	 */
@@ -514,7 +223,7 @@
 
 	/**
 	 * Adds a button/link for navigation within the application
-	 * 
+	 *
 	 * @param attributeModel.
 	 *            For this to work you must register a navigation rule in the BaseUI
 	 *            at the base of your application
@@ -562,7 +271,7 @@
 
 	/**
 	 * Generates the columns of the table based on the entity model
-	 * 
+	 *
 	 * @param container
 	 *            the container
 	 * @param model
@@ -577,7 +286,7 @@
 	/**
 	 * Generates the columns of the table based on a select number of attribute
 	 * models
-	 * 
+	 *
 	 * @param attributeModels
 	 *            the attribute models for which to generate columns
 	 */
@@ -611,7 +320,7 @@
 
 	/**
 	 * Removes a generated column
-	 * 
+	 *
 	 * @param attributeModel
 	 *            the attribute model for which to remove the column
 	 */
@@ -639,7 +348,7 @@
 	/**
 	 * Sets the visibility of a column. This can only be used to show/hide columns
 	 * that would show up in the table based on the entity model
-	 * 
+	 *
 	 * @param propertyId
 	 *            the ID of the column.
 	 * @param visible
@@ -668,7 +377,6 @@
 		setCaption(entityModel.getDisplayNamePlural() + " " + messageService.getMessage("ocs.showing.results",
 				VaadinUtils.getLocale(), getContainerDataSource().size()));
 	}
->>>>>>> a876f9d7
 
 	public boolean isUpdateTableCaption() {
 		return updateTableCaption;
@@ -677,8 +385,5 @@
 	public void setUpdateTableCaption(boolean updateTableCaption) {
 		this.updateTableCaption = updateTableCaption;
 	}
-<<<<<<< HEAD
-
-=======
->>>>>>> a876f9d7
+
 }