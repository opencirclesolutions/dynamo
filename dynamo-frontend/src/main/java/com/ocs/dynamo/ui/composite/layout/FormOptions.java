--- conflicted
+++ resolved
@@ -18,10 +18,7 @@
 import com.ocs.dynamo.ui.composite.type.AttributeGroupMode;
 import com.ocs.dynamo.ui.composite.type.ScreenMode;
 import com.ocs.dynamo.util.SystemPropertyUtils;
-<<<<<<< HEAD
-=======
 import com.ocs.dynamo.util.ValidationMode;
->>>>>>> a876f9d7
 
 /**
  * Parameter object that can be passed along when creating a page - this object
@@ -35,36 +32,27 @@
 	private static final long serialVersionUID = 7383335254540591298L;
 
 	/**
-<<<<<<< HEAD
 	 * How to display the various attribute groups. The default is PANEL
-	 * (related fields are shown in a panel, the panels are placed below each
-	 * other), but it can be changed to TABSHEET (related attributes are placed
+	 * (related
+	 * fields are shown in a panel, the panels are placed below each
+	 * other), but it
+	 * can be changed to TABSHEET (related attributes are placed
 	 * on separate tabs)
-=======
-	 * How to display the various attribute groups. The default is PANEL (related
-	 * fields are shown in a panel, the panels are placed below each other), but it
-	 * can be changed to TABSHEET (related attributes are placed on separate tabs)
->>>>>>> a876f9d7
 	 */
 	private AttributeGroupMode attributeGroupMode = AttributeGroupMode.PANEL;
 
 	/**
-<<<<<<< HEAD
-=======
 	 * Whether to use a complex details mode that contains multiple tabs (only
 	 * supported for AbstractSearchLayout and subclasses)
 	 */
 	private boolean complexDetailsMode = false;
 
 	/**
->>>>>>> a876f9d7
 	 * Whether the user has to confirm the clearing of the search form
 	 */
 	private boolean confirmClear;
 
 	/**
-<<<<<<< HEAD
-=======
 	 * Whether to ask for confirmation before saving
 	 */
 	private boolean confirmSave;
@@ -92,7 +80,6 @@
 	private boolean formNested;
 
 	/**
->>>>>>> a876f9d7
 	 * Whether to hide the add button
 	 */
 	private boolean hideAddButton;
@@ -107,66 +94,45 @@
 	 */
 	private boolean hideClearButton;
 
-	/**
-<<<<<<< HEAD
-	 * Whether to place the butonbar at the top of the screen
-=======
-	 * Whether to open the form in view (read-only) mode
-	 */
-	private boolean openInViewMode;
+    /**
+
+     * Whether to open the form in view (read-only) mode
+     */
+    private boolean openInViewMode;
 
 	/**
 	 * Whether to place the button bar at the top of the title label (rather than behind it)
->>>>>>> a876f9d7
 	 */
 	private boolean placeButtonBarAtTop;
 
 	/**
-<<<<<<< HEAD
-	 * Whether to open the form in view (read-only) mode
-	 */
-	private boolean openInViewMode;
-
-	/**
 	 * Whether the form is shown as part of a popup - this is normally set by
-	 * the framework when appropriate
+	 * the
+	 * framework when appropriate
 	 */
 	private boolean popup;
 
 	/**
+	 * Whether to preserve the last selected tab when reopening a screen
+	 */
+	private boolean preserveSelectedTab;
+
+	/**
 	 * Whether to display the screen in complete read-only mode. Settings
-	 * readOnly to true will automatically adapt all other necessary settings
-	 * (e.g. it will set "openInViewMode" to true)
-=======
-	 * Whether the form is shown as part of a popup - this is normally set by the
-	 * framework when appropriate
-	 */
-	private boolean popup;
-
-	/**
-	 * Whether to preserve the last selected tab when reopening a screen
-	 */
-	private boolean preserveSelectedTab;
-
-	/**
-	 * Whether to display the screen in complete read-only mode. Settings readOnly
-	 * to true will automatically adapt all other necessary settings (e.g. it will
+	 * readOnly
+	 * to true will automatically adapt all other necessary settings
+	 * (e.g. it will
 	 * set "openInViewMode" to true)
->>>>>>> a876f9d7
 	 */
 	private boolean readOnly;
 
 	/**
-<<<<<<< HEAD
 	 * The orientation of the screen (horizontal or vertical). This is relevant
-	 * for the split layout. In the HORIZONTAL view the table and form are
-	 * displayed next to each other, in the VERTICAL view they are below each
+	 * for
+	 * the split layout. In the HORIZONTAL view the table and form are
+	 * displayed
+	 * next to each other, in the VERTICAL view they are below each
 	 * other
-=======
-	 * The orientation of the screen (horizontal or vertical). This is relevant for
-	 * the split layout. In the HORIZONTAL view the table and form are displayed
-	 * next to each other, in the VERTICAL view they are below each other
->>>>>>> a876f9d7
 	 */
 	private ScreenMode screenMode = ScreenMode.HORIZONTAL;
 
@@ -176,40 +142,21 @@
 	private boolean searchImmediately = true;
 
 	/**
-<<<<<<< HEAD
-	 * Whether to display a back button
-=======
-	 * Whether to display a back button inside an edit form. Usually managed by 
+	 * Whether to display a back button inside an edit form. Usually managed by
 	 * the framework.
->>>>>>> a876f9d7
 	 */
 	private boolean showBackButton;
 
 	/**
-<<<<<<< HEAD
-	 * Whether to show an edit button when the screen is opened in view mode
-	 */
-	private boolean editAllowed;
-
-	/**
-	 * Whether to display a "next" button
-	 */
-	private boolean showNextButton = false;
-
-	/**
-	 * Whether to display a "previous" button
-	 */
-	private boolean showPrevButton = false;
-=======
 	 * Whether to display a "next" button inside an edit form
 	 */
 	private boolean showNextButton;
 
-	/**
-	 * Whether to display a "previous" button inside an edit form
-	 */
-	private boolean showPrevButton;
->>>>>>> a876f9d7
+    /**
+
+     * Whether to display a "previous" buttoninside an edit form
+     */
+    private boolean showPrevButton ;
 
 	/**
 	 * Whether to include an quick search field
@@ -222,55 +169,25 @@
 	private boolean showRemoveButton;
 
 	/**
-<<<<<<< HEAD
-	 * Whether to display a button for opening a search dialog
-	 */
-	private boolean detailsTableSearchMode;
-=======
 	 * Whether to show an or button to enable match any search
 	 */
 	private boolean showSearchAnyButton;
->>>>>>> a876f9d7
 
 	/**
 	 * Whether to display a button for toggling search fields
 	 */
 	private boolean showToggleButton;
 
-	/**
-<<<<<<< HEAD
-	 * Whether to preserve the last selected tab when reopening a screen
-	 */
-	private boolean preserveSelectedTab;
-
-	/**
-	 * Whether to show an or button to enable match any search
-	 */
-	private boolean showSearchAnyButton;
-
-	/**
-=======
->>>>>>> a876f9d7
-	 * Indicates whether table export is allowed (read from system property)
-	 */
-	private boolean tableExportAllowed = SystemPropertyUtils.allowTableExport();
-
-<<<<<<< HEAD
-	private boolean doubleClickSelectAllowed = true;
-
-	/**
-	 * Whether to use a complex details mode that contains multiple tabs (only
-	 * supported for AbstractSearchLayout and subclasses)
-	 */
-	private boolean complexDetailsMode = false;
-
-	private boolean formNested;
-=======
+    /**
+
+     * Indicates whether table export is allowed (read from system property)
+     */
+    private boolean tableExportAllowed = SystemPropertyUtils.allowTableExport();
+
 	/**
 	 * The form validation mode
 	 */
 	private ValidationMode validationMode = SystemPropertyUtils.getDefaultValidationMode();
->>>>>>> a876f9d7
 
 	public FormOptions createCopy() {
 		FormOptions fo = new FormOptions();
@@ -298,29 +215,21 @@
 		fo.setShowToggleButton(isShowToggleButton());
 		fo.setTableExportAllowed(isTableExportAllowed());
 		fo.setFormNested(isFormNested());
-<<<<<<< HEAD
-=======
-		fo.setValidationMode(getValidationMode());
-		fo.setConfirmSave(isConfirmSave());
->>>>>>> a876f9d7
+        fo.setValidationMode(getValidationMode());
+        fo.setConfirmSave(isConfirmSave());
 		return fo;
-	}
-
-	public AttributeGroupMode getAttributeGroupMode() {
-		return attributeGroupMode;
-	}
+	}public AttributeGroupMode getAttributeGroupMode() {
+        return attributeGroupMode;
+    }
 
 	public ScreenMode getScreenMode() {
 		return screenMode;
 	}
 
-<<<<<<< HEAD
-=======
 	public ValidationMode getValidationMode() {
 		return validationMode;
 	}
 
->>>>>>> a876f9d7
 	public boolean isComplexDetailsMode() {
 		return complexDetailsMode;
 	}
@@ -329,16 +238,13 @@
 		return confirmClear;
 	}
 
-<<<<<<< HEAD
-=======
-	public boolean isConfirmSave() {
+    public boolean isConfirmSave() {
 		return confirmSave;
 	}
 
->>>>>>> a876f9d7
 	public boolean isDetailsTableSearchMode() {
-		return detailsTableSearchMode;
-	}
+        return detailsTableSearchMode;
+    }
 
 	public boolean isDoubleClickSelectAllowed() {
 		return doubleClickSelectAllowed;
@@ -435,14 +341,11 @@
 		return this;
 	}
 
-<<<<<<< HEAD
-=======
 	public FormOptions setConfirmSave(boolean confirmSave) {
 		this.confirmSave = confirmSave;
 		return this;
 	}
 
->>>>>>> a876f9d7
 	public FormOptions setDetailsTableSearchMode(boolean detailsTableSearchMode) {
 		this.detailsTableSearchMode = detailsTableSearchMode;
 		return this;
@@ -464,9 +367,9 @@
 	}
 
 	public FormOptions setHideAddButton(boolean hideAddButton) {
-		this.hideAddButton = hideAddButton;
-		return this;
-	}
+        this.hideAddButton = hideAddButton;
+        return this;
+    }
 
 	public FormOptions setHideCancelButton(boolean hideCancelButton) {
 		this.hideCancelButton = hideCancelButton;
@@ -499,13 +402,9 @@
 	}
 
 	/**
-<<<<<<< HEAD
 	 * Sets the screen to strict read-only modus. Will hide any add buttons and
-	 * set the screen to read only
-=======
-	 * Sets the screen to strict read-only modus. Will hide any add buttons and set
+	 * set
 	 * the screen to read only
->>>>>>> a876f9d7
 	 *
 	 * @param readOnly
 	 */
@@ -537,7 +436,7 @@
 
 	/**
 	 * Shorthand method for showing/hiding the previous and next buttons
-	 * 
+	 *
 	 * @param show
 	 * @return
 	 */
@@ -573,21 +472,18 @@
 	}
 
 	public FormOptions setShowToggleButton(boolean showToggleButton) {
-		this.showToggleButton = showToggleButton;
-		return this;
-	}
+        this.showToggleButton = showToggleButton;
+        return this;
+    }
 
 	public FormOptions setTableExportAllowed(boolean tableExportAllowed) {
 		this.tableExportAllowed = tableExportAllowed;
 		return this;
 	}
-<<<<<<< HEAD
-=======
 
 	public FormOptions setValidationMode(ValidationMode validationMode) {
 		this.validationMode = validationMode;
 		return this;
 	}
->>>>>>> a876f9d7
 
 }