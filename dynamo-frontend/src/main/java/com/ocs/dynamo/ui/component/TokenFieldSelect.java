--- conflicted
+++ resolved
@@ -58,14 +58,8 @@
 		extends QuickAddEntityField<ID, T, Collection<T>> implements Refreshable {
 
 	/**
-<<<<<<< HEAD
 	 * Wrapper around an item in order to display it as a token in the token field
-	 * 
-=======
-	 * Wrapper around an item in order to display it as a token in the token
-	 * field
 	 *
->>>>>>> 27c933ae
 	 * @author bas.rutten
 	 *
 	 */
