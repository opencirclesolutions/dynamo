--- conflicted
+++ resolved
@@ -60,10 +60,18 @@
  */
 public final class VaadinUtils {
 
-<<<<<<< HEAD
-=======
-	private VaadinUtils() {
-		// hidden constructor
+	/**
+	 * Add attribute from attributemodel to container when not in container already.
+	 *
+	 * @param container
+	 * @param attributeModel
+	 */
+	public static void addPropertyIdToContainer(Container container, AttributeModel attributeModel) {
+		if (container != null && attributeModel != null && attributeModel.isVisibleInTable()
+				&& !container.getContainerPropertyIds().contains(attributeModel.getPath())) {
+			container.addContainerProperty(attributeModel.getPath(), attributeModel.getType(),
+					attributeModel.getDefaultValue());
+		}
 	}
 
     /**
@@ -81,58 +89,7 @@
 		}
 	}
 
->>>>>>> 27c933ae
-	/**
-	 * Add attribute from attributemodel to container when not in container already.
-	 *
-	 * @param container
-	 * @param attributeModel
-	 */
-	public static void addPropertyIdToContainer(Container container, AttributeModel attributeModel) {
-		if (container != null && attributeModel != null && attributeModel.isVisibleInTable()
-				&& !container.getContainerPropertyIds().contains(attributeModel.getPath())) {
-			container.addContainerProperty(attributeModel.getPath(), attributeModel.getType(),
-					attributeModel.getDefaultValue());
-		}
-	}
-
-	/**
-<<<<<<< HEAD
-	 * Add attribute from entity model to container when not in container already.
-	 * 
-	 * @param container
-	 * @param entityModel
-	 * @param attributeName
-	 */
-	public static <T> void addPropertyIdToContainer(Container container, EntityModel<T> entityModel,
-			String attributeName) {
-		if (entityModel != null) {
-			AttributeModel attributeModel = entityModel.getAttributeModel(attributeName);
-			addPropertyIdToContainer(container, attributeModel);
-		}
-	}
-
-	/**
-	 * Check if all editable fields that are contained in a (fixed, non-lazy) table
-	 * are valid. This method is needed because simply calling table.isValid() will
-	 * not take into account any editable components within the table
-	 * 
-	 * @param table
-	 *            the table
-	 * @return
-	 */
-	public static boolean allFixedTableFieldsValid(Table table) {
-		boolean allValid = true;
-		Iterator<Component> component = table.iterator();
-		while (component.hasNext() && allValid) {
-			Component next = component.next();
-			if (next instanceof Field) {
-				allValid &= ((Field<?>) next).isValid();
-			}
-		}
-		return allValid;
-	}
-=======
+	/**
 	 * Check if all editable fields that are contained in a (fixed, non-lazy) table are valid. This method is needed
 	 * because simply calling table.isValid() will not take into account any editable components within the table
 	 *
@@ -151,13 +108,12 @@
         }
         return allValid;
     }
->>>>>>> 27c933ae
 
 	/**
 	 * Check if all editable fields that are contained in a (fixed, non-lazy) table
 	 * are valid. This method is needed because simply calling table.isValid() will
 	 * not take into account any editable components within the table
-	 * 
+	 *
 	 * @param table
 	 *            the table
 	 * @return
@@ -265,21 +221,6 @@
 			cs = (String) vs.getAttribute(DynamoConstants.CURRENCY_SYMBOL);
 		}
 		return cs;
-	}
-
-	/**
-	 * Returns the locale to be used inside date picker components. This checks for
-	 * the presence of the DynamoConstants.DATE_LOCALE setting on the session. If
-	 * this is not set, it falls back to the normal locale mechanism
-	 * 
-	 * @return
-	 */
-	public static Locale getDateLocale() {
-		if (VaadinSession.getCurrent() != null
-				&& VaadinSession.getCurrent().getAttribute(DynamoConstants.DATE_LOCALE) != null) {
-			return new Locale((String) VaadinSession.getCurrent().getAttribute(DynamoConstants.DATE_LOCALE));
-		}
-		return getLocale();
 	}
 
 	/**
@@ -375,12 +316,10 @@
 	}
 
 	/**
-<<<<<<< HEAD
-=======
 	 * Returns the locale to be used inside date picker components. This checks for
 	 * the presence of the DynamoConstants.DATE_LOCALE setting on the session. If
 	 * this is not set, it falls back to the normal locale mechanism
-	 *
+	 * 
 	 * @return
 	 */
 	public static Locale getDateLocale() {
@@ -410,7 +349,7 @@
 
 	/**
 	 * Returns the tab index (zero based) of the tab with the specified caption
-	 *
+	 * 
 	 * @param tabs
 	 *            the tab sheet
 	 * @param caption
@@ -430,7 +369,6 @@
 	}
 
 	/**
->>>>>>> 27c933ae
 	 * Returns the first parent component of the specified component that is a
 	 * subclass of the specified class
 	 *
@@ -465,27 +403,6 @@
 		Map<String, Object> map = (Map<String, Object>) VaadinSession.getCurrent().getSession()
 				.getAttribute(attributeName);
 		return getFirstValueFromCollection(map, key);
-	}
-
-	/**
-	 * Returns the tab index (zero based) of the tab with the specified caption
-	 * 
-	 * @param tabs
-	 *            the tab sheet
-	 * @param caption
-	 *            the caption
-	 * @return
-	 */
-	public static int getTabIndex(TabSheet tabs, String caption) {
-		int index = 0;
-		for (int i = 0; i < tabs.getComponentCount(); i++) {
-			Tab t = tabs.getTab(i);
-			if (t.getCaption().equals(caption)) {
-				index = i;
-				break;
-			}
-		}
-		return index;
 	}
 
 	/**
@@ -668,28 +585,6 @@
 		}
 	}
 
-<<<<<<< HEAD
-	public static void showConfirmDialog(MessageService messageService, String question, final Runnable whenConfirmed,
-			Runnable whenCancelled) {
-		if (UI.getCurrent() != null) {
-			ConfirmDialog.show(UI.getCurrent(), messageService.getMessage("ocs.confirm", getLocale()), question,
-					messageService.getMessage("ocs.yes", getLocale()), messageService.getMessage("ocs.no", getLocale()),
-					dialog -> {
-						if (dialog.isConfirmed()) {
-							whenConfirmed.run();
-						} else {
-							whenCancelled.run();
-						}
-					});
-		} else {
-			whenConfirmed.run();
-		}
-	}
-
-	/**
-	 * Reads the desired locale for formatting date fields from the system
-	 * properties and stores it in the session
-=======
     /**
      * Displays a confirmation dialog
      *
@@ -718,29 +613,6 @@
     }
 
 	/**
-	 * Converts a string to a BigDecimal using the built in Vaadin converter
-	 *
-	 * @param percentage
-	 *            the percentage
-	 * @param value
-	 *            the value to be converted
-	 * @return
->>>>>>> 27c933ae
-	 */
-	public static void storeDateLocale() {
-		VaadinSession.getCurrent().setAttribute(DynamoConstants.DATE_LOCALE,
-				SystemPropertyUtils.getDefaultDateLocale());
-	}
-
-	/**
-	 * Stores the default locale configured in the system properties in the Vaadin
-	 * session
-	 */
-	public static void storeLocale() {
-		VaadinSession.getCurrent().setLocale(new Locale(SystemPropertyUtils.getDefaultLocale()));
-	}
-
-	/**
 	 * Converts a string to a big decimal
 	 *
 	 * @param percentage
@@ -764,7 +636,7 @@
 
 	/**
 	 * Converts a string to a BigDecimal using the built in Vaadin converter
-	 * 
+	 *
 	 * @param percentage
 	 *            the percentage
 	 * @param value
