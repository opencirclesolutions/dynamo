--- conflicted
+++ resolved
@@ -60,15 +60,10 @@
 import com.ocs.dynamo.ui.utils.EntityModelUtil;
 import com.ocs.dynamo.ui.utils.VaadinUtils;
 import com.ocs.dynamo.util.SystemPropertyUtils;
-<<<<<<< HEAD
-import com.ocs.dynamo.utils.ClassUtils;
-import com.vaadin.data.Container.Filter;
-=======
 import com.ocs.dynamo.util.ValidationMode;
 import com.ocs.dynamo.utils.ClassUtils;
 import com.vaadin.data.Container.Filter;
 import com.vaadin.data.Validator.InvalidValueException;
->>>>>>> a876f9d7
 import com.vaadin.data.fieldgroup.BeanFieldGroup;
 import com.vaadin.data.util.BeanItem;
 import com.vaadin.data.util.filter.Compare;
@@ -99,2300 +94,1886 @@
 
 /**
  * An edit form that is constructed based on an entity model
- * 
+ *
+ * @param <ID> the type of the primary key
+ * @param <T>  the type of the entity
  * @author bas.rutten
- * @param <ID>
- *            the type of the primary key
- * @param <T>
- *            the type of the entity
  */
 @SuppressWarnings("serial")
 public class ModelBasedEditForm<ID extends Serializable, T extends AbstractEntity<ID>>
-<<<<<<< HEAD
-		extends AbstractModelBasedForm<ID, T> {
-=======
-		extends AbstractModelBasedForm<ID, T> implements SignalsParent, ReceivesSignal {
->>>>>>> a876f9d7
-
-	/**
-	 * A custom field that can be used to upload a file
-	 * 
-<<<<<<< HEAD
-	 * @author bas.rutten
-=======
-	 * @author bas.ruttent
->>>>>>> a876f9d7
-	 *
-	 */
-	private final class UploadComponent extends CustomField<byte[]> {
-
-		private AttributeModel attributeModel;
-
-		private UploadComponent(AttributeModel attributeModel) {
-			this.attributeModel = attributeModel;
-		}
-
-		@Override
-		public Class<? extends byte[]> getType() {
-			return byte[].class;
-		}
-
-		@Override
-		protected Component initContent() {
-			final byte[] bytes = ClassUtils.getBytes(getEntity(), attributeModel.getName());
-			final Embedded image = new DefaultEmbedded(null, bytes);
-
-			VerticalLayout main = new DefaultVerticalLayout(false, true);
-
-			// for a LOB field, create an upload and an image
-			// retrieve the current value
-			if (attributeModel.isImage()) {
-				image.setStyleName(DynamoConstants.CSS_CLASS_UPLOAD);
-				image.setVisible(bytes != null);
-				main.addComponent(image);
-			} else {
-				Label label = new Label(message("ocs.no.preview.available"));
-				main.addComponent(label);
-			}
-
-			// callback object to handle successful upload
-			UploadReceiver receiver = new UploadReceiver(image, attributeModel.getName(),
-					attributeModel.getFileNameProperty(), attributeModel.getAllowedExtensions().toArray(new String[0]));
-
-			HorizontalLayout buttonBar = new DefaultHorizontalLayout(false, true, true);
-			main.addComponent(buttonBar);
-
-			Upload upload = new Upload(null, receiver);
-			upload.addSucceededListener(receiver);
-			buttonBar.addComponent(upload);
-
-			// a button used to clear the image
-			Button clearButton = new Button(message("ocs.clear"));
-			clearButton.addClickListener(event -> {
-				ClassUtils.clearFieldValue(getEntity(), attributeModel.getName(), byte[].class);
-				image.setVisible(false);
-				if (attributeModel.getFileNameProperty() != null) {
-					ClassUtils.clearFieldValue(getEntity(), attributeModel.getFileNameProperty(), String.class);
-					refreshLabel(attributeModel.getFileNameProperty());
-				}
-			});
-			buttonBar.addComponent(clearButton);
-			setCaption(attributeModel.getDisplayName());
-
-			return main;
-		}
-
-	}
-
-	/**
-	 * Callback object for handling a file upload
-	 * 
-	 * @author bas.rutten
-	 */
-	private final class UploadReceiver implements SucceededListener, Receiver {
-
-		// the name of the field that must be updated
-		private String fieldName;
-
-		// the name of the file that is uploaded
-		private String fileNameFieldName;
-
-		private ByteArrayOutputStream stream;
-
-		private String[] supportedExtensions;
-
-		// the target component that must be updated after an upload
-		private Embedded target;
-
-		/**
-		 * Constructor
-		 * 
-		 * @param target
-		 *            the target component that must be updated after an upload
-		 * @param fieldName
-		 *            the name of the field
-		 * @param supportedExtensions
-		 *            the supported file extensions
-		 */
-		private UploadReceiver(Embedded target, String fieldName, String fileNameFieldName,
-				String... supportedExtensions) {
-			this.target = target;
-			this.fieldName = fieldName;
-			this.fileNameFieldName = fileNameFieldName;
-			this.supportedExtensions = supportedExtensions;
-		}
-
-		@Override
-		public OutputStream receiveUpload(String filename, String mimeType) {
-			stream = new ByteArrayOutputStream();
-			return stream;
-		}
-
-		@Override
-		public void uploadSucceeded(SucceededEvent event) {
-			if (stream != null && stream.toByteArray().length > 0) {
-				String extension = FilenameUtils.getExtension(event.getFilename());
-
-<<<<<<< HEAD
-				if (supportedExtensions == null || supportedExtensions.length == 0
-						|| (extension != null && Arrays.asList(supportedExtensions).contains(extension))) {
-=======
-				if (supportedExtensions == null || supportedExtensions.length == 0 || (extension != null
-						&& Arrays.asList(supportedExtensions).contains(extension.toLowerCase()))) {
->>>>>>> a876f9d7
-
-					// set the image source
-					if (target != null) {
-						target.setVisible(true);
-						StreamResource.StreamSource ss = (StreamResource.StreamSource) () -> new ByteArrayInputStream(
-								stream.toByteArray());
-						target.setSource(new StreamResource(ss, System.nanoTime() + ".png"));
-					}
-
-					// copy the bytes to the entity
-					ClassUtils.setBytes(stream.toByteArray(), getEntity(), fieldName);
-
-					// also set the file name if needed
-					if (fileNameFieldName != null) {
-						ClassUtils.setFieldValue(getEntity(), fileNameFieldName, event.getFilename());
-						refreshLabel(fileNameFieldName);
-					}
-				} else {
-					showNotifification(message("ocs.modelbasededitform.upload.format.invalid"),
-							Notification.Type.ERROR_MESSAGE);
-				}
-			}
-		}
-	}
-
-	private static final long serialVersionUID = 2201140375797069148L;
-
-	private static final String EDIT_BUTTON_DATA = "editButton";
-
-	private static final String SAVE_BUTTON_DATA = "saveButton";
-
-	private static final String BACK_BUTTON_DATA = "backButton";
-
-	private static final String CANCEL_BUTTON_DATA = "cancelButton";
-
-	private static final String NEXT_BUTTON_DATA = "nextButton";
-
-	private static final String PREV_BUTTON_DATA = "prevButton";
-
-	/**
-	 * For keeping track of attribute groups per view mode
-	 */
-	private Map<Boolean, Map<String, Object>> attributeGroups = new HashMap<>();
-
-	/**
-	 * The relations to fetch when selecting a single detail relation
-	 */
-	private FetchJoinInformation[] detailJoins;
-
-	/**
-	 * Indicates whether all details tables for editing complex fields are valid
-	 */
-<<<<<<< HEAD
-	private Map<SignalsParent, Boolean> detailTablesValid = new HashMap<>();
-=======
-	private Map<SignalsParent, Boolean> detailComponentsValid = new HashMap<>();
->>>>>>> a876f9d7
-
-	/**
-	 * The selected entity
-	 */
-	private T entity;
-
-	/**
-	 * The field factory
-	 */
-	private ModelBasedFieldFactory<T> fieldFactory;
-
-	/**
-	 * Indicates whether the fields have been post processed
-	 */
-	private boolean fieldsProcessed;
-
-	/**
-	 * Groups for data binding (one for each view mode)
-	 */
-	private Map<Boolean, BeanFieldGroup<T>> groups = new HashMap<>();
-
-	/**
-<<<<<<< HEAD
-	 * A map containing all the labels that were added - used to replace the
-	 * label values as the selected entity changes
-=======
-	 * A map containing all the labels that were added - used to replace the label
-	 * values as the selected entity changes
->>>>>>> a876f9d7
-	 */
-	private Map<Boolean, Map<AttributeModel, Component>> labels = new HashMap<>();
-
-	private VerticalLayout mainEditLayout;
-
-	private VerticalLayout mainViewLayout;
-
-	private Map<Boolean, List<Button>> buttons = new HashMap<>();
-
-	private BaseService<ID, T> service;
-
-	private Map<Boolean, TabSheet> tabSheets = new HashMap<>();
-
-	private Map<Boolean, HorizontalLayout> titleBars = new HashMap<>();
-
-	private Map<Boolean, Label> titleLabels = new HashMap<>();
-
-	private Map<Boolean, Map<AttributeModel, Component>> uploads = new HashMap<>();
-
-	private Map<Boolean, Map<AttributeModel, Component>> previews = new HashMap<>();
-
-	private Map<Boolean, Set<String>> alreadyBound = new HashMap<>();
-
-<<<<<<< HEAD
-	private Map<Integer, Field<?>> firstFields = new HashMap<>();
-
-=======
-	/**
-	 * Map from tab index to the first field on each tab
-	 */
-	private Map<Integer, Field<?>> firstFields = new HashMap<>();
-
-	private ReceivesSignal receiver;
->>>>>>> a876f9d7
-	/**
-	 * The width of the title caption above the form (in pixels)
-	 */
-	private Integer formTitleWidth;
-
-	/**
-	 * Whether the component supports iteration over the records
-	 */
-	private boolean supportsIteration;
-
-	/**
-	 * Whether to display the component in view mode
-	 */
-	private boolean viewMode;
-
-	private List<CanAssignEntity<ID, T>> assignEntityToFields = new ArrayList<>();
-
-	/**
-<<<<<<< HEAD
-=======
-	 * Whether the form is in nested mode
-	 */
-	private boolean nestedMode;
-
-	private Consumer<T> customSaveConsumer;
-
-	/**
->>>>>>> a876f9d7
-	 * Constructor
-	 * 
-	 * @param entity
-	 *            the entity
-	 * @param service
-	 *            the service
-	 * @param entityModel
-	 *            the entity model
-	 * @param formOptions
-	 *            the form options
-	 * @param fieldFilters
-	 *            the field filters
-	 */
-	public ModelBasedEditForm(T entity, BaseService<ID, T> service, EntityModel<T> entityModel, FormOptions formOptions,
-			Map<String, Filter> fieldFilters) {
-		super(formOptions, fieldFilters, entityModel);
-		this.service = service;
-		this.entity = entity;
-		afterEntitySet(entity);
-		Class<T> clazz = service.getEntityClass();
-
-		// set the custom field factory
-		this.fieldFactory = ModelBasedFieldFactory.getInstance(entityModel, getMessageService());
-
-		// open in view mode when this is requested, and it is not a new object
-		this.viewMode = !isEditAllowed() || (formOptions.isOpenInViewMode() && entity.getId() != null);
-
-		// set up a bean field group for automatic binding and validation
-		BeanItem<T> beanItem = new BeanItem<>(entity);
-		BeanFieldGroup<T> group = new BeanFieldGroup<>(clazz);
-		group.setItemDataSource(beanItem);
-		group.setBuffered(false);
-		groups.put(Boolean.FALSE, group);
-
-		beanItem = new BeanItem<>(entity);
-		group = new BeanFieldGroup<>(clazz);
-		group.setItemDataSource(beanItem);
-		group.setBuffered(false);
-		groups.put(Boolean.TRUE, group);
-
-		// init panel maps
-		attributeGroups.put(Boolean.TRUE, new HashMap<>());
-		attributeGroups.put(Boolean.FALSE, new HashMap<>());
-
-		alreadyBound.put(Boolean.TRUE, new HashSet<>());
-		alreadyBound.put(Boolean.FALSE, new HashSet<>());
-
-		buttons.put(Boolean.TRUE, new ArrayList<>());
-		buttons.put(Boolean.FALSE, new ArrayList<>());
-	}
-
-	/**
-	 * Adds a field for a certain attribute
-	 * 
-	 * @param parent
-	 *            the layout to which to add the field
-	 * @param entityModel
-	 *            the entity model
-	 * @param attributeModel
-	 *            the attribute model
-	 */
-<<<<<<< HEAD
-	private void addField(Layout parent, EntityModel<T> entityModel, AttributeModel attributeModel, int tabIndex) {
-=======
-	private void addField(Layout parent, EntityModel<T> entityModel, AttributeModel attributeModel, int tabIndex,
-			boolean sameRow) {
->>>>>>> a876f9d7
-		AttributeType type = attributeModel.getAttributeType();
-		if (!alreadyBound.get(isViewMode()).contains(attributeModel.getPath()) && attributeModel.isVisible()
-				&& (AttributeType.BASIC.equals(type) || AttributeType.LOB.equals(type)
-						|| attributeModel.isComplexEditable())) {
-<<<<<<< HEAD
-			if (attributeModel.isReadOnly() || isViewMode()) {
-				if (attributeModel.isUrl()) {
-					// display a complex component even in read-only mode
-					constructField(parent, entityModel, attributeModel, true, tabIndex);
-=======
-
-			if (EditableType.READ_ONLY.equals(attributeModel.getEditableType()) || isViewMode()) {
-				if (attributeModel.isUrl()) {
-					// display a complex component even in read-only mode
-					constructField(parent, entityModel, attributeModel, true, tabIndex, sameRow);
->>>>>>> a876f9d7
-				} else if (AttributeType.LOB.equals(type) && attributeModel.isImage()) {
-					// image preview
-					Component c = constructImagePreview(attributeModel);
-					parent.addComponent(c);
-					previews.get(isViewMode()).put(attributeModel, c);
-				} else if (AttributeType.DETAIL.equals(type) && attributeModel.isComplexEditable()) {
-					Field<?> f = constructCustomField(entityModel, attributeModel, viewMode);
-<<<<<<< HEAD
-					if (f instanceof DetailsEditTable) {
-						// a details edit table must be displayed
-						constructField(parent, entityModel, attributeModel, true, tabIndex);
-					} else {
-						constructLabel(parent, entityModel, attributeModel, tabIndex);
-					}
-				} else {
-					// otherwise display a label
-					constructLabel(parent, entityModel, attributeModel, tabIndex);
-=======
-					if (f instanceof UseInViewMode) {
-						// a details edit table or details edit layout must always be displayed
-						constructField(parent, entityModel, attributeModel, true, tabIndex, sameRow);
-					} else {
-						constructLabel(parent, entityModel, attributeModel, tabIndex, sameRow);
-					}
-				} else {
-					Field<?> f = constructCustomField(entityModel, attributeModel, viewMode);
-					if (f instanceof UseInViewMode) {
-						constructField(parent, entityModel, attributeModel, true, tabIndex, sameRow);
-					} else {
-						// otherwise display a label
-						constructLabel(parent, entityModel, attributeModel, tabIndex, sameRow);
-					}
->>>>>>> a876f9d7
-				}
-			} else {
-				// display an editable field
-				if (AttributeType.BASIC.equals(type) || AttributeType.MASTER.equals(type)
-						|| AttributeType.DETAIL.equals(type) || AttributeType.ELEMENT_COLLECTION.equals(type)) {
-<<<<<<< HEAD
-					constructField(parent, entityModel, attributeModel, false, tabIndex);
-=======
-					constructField(parent, entityModel, attributeModel, false, tabIndex, sameRow);
->>>>>>> a876f9d7
-				} else if (AttributeType.LOB.equals(type)) {
-					// for a LOB field we need to construct a rather
-					// elaborate upload component
-					UploadComponent uploadForm = constructUploadField(attributeModel);
-					parent.addComponent(uploadForm);
-					uploads.get(isViewMode()).put(attributeModel, uploadForm);
-				}
-			}
-			alreadyBound.get(isViewMode()).add(attributeModel.getPath());
-		}
-	}
-
-<<<<<<< HEAD
-=======
-	/**
-	 * Add a listener to respond to a tab change and focus the first available field
-	 * 
-	 * @param tabSheet
-	 */
->>>>>>> a876f9d7
-	private void addTabChangeListener(TabSheet tabSheet) {
-		tabSheet.addSelectedTabChangeListener(event -> {
-			Component c = event.getTabSheet().getSelectedTab();
-			if (tabSheets.get(isViewMode()) != null && tabSheets.get(isViewMode()).getTab(c) != null) {
-				int index = VaadinUtils.getTabIndex(tabSheets.get(isViewMode()),
-						tabSheets.get(isViewMode()).getTab(c).getCaption());
-<<<<<<< HEAD
-=======
-				afterTabSelected(index);
->>>>>>> a876f9d7
-				if (firstFields.get(index) != null) {
-					firstFields.get(index).focus();
-				}
-			}
-		});
-	}
-
-	/**
-	 * Method that is called after the user is done editing an entity
-	 * 
-	 * @param cancel
-	 *            whether the user cancelled the editing
-	 * @param newObject
-	 *            whether the object is a new object
-	 * @param entity
-	 *            the entity
-	 */
-	protected void afterEditDone(boolean cancel, boolean newObject, T entity) {
-		// override in subclass
-	}
-
-	/**
-<<<<<<< HEAD
-	 * Respond to the setting of a new entity as the selected entity. This can
-	 * be used to fetch any additionally required data
-=======
-	 * Respond to the setting of a new entity as the selected entity. This can be
-	 * used to fetch any additionally required data
->>>>>>> a876f9d7
-	 * 
-	 * @param entity
-	 *            the entity
-	 */
-	protected void afterEntitySet(T entity) {
-		// override in subclass
-	}
-
-	/**
-<<<<<<< HEAD
-=======
-	 * 
-	 * @param layout
-	 * @param viewMode
-	 */
-	protected void afterLayoutBuilt(Layout layout, boolean viewMode) {
-		// after the layout
-	}
-
-	/**
->>>>>>> a876f9d7
-	 * Callback method that is called after the mode has changed from or to view
-	 * mode
-	 */
-	protected void afterModeChanged(boolean viewMode) {
-		// overwrite in subclasses
-	}
-
-	/**
-<<<<<<< HEAD
-	 * Called after the user navigates back to a search screen using the back
-	 * button
-=======
-	 * Callback method that is called after a tab has been selected
-	 * 
-	 * @param tabIndex
-	 *            the zero-based index of the selected tab
-	 */
-	protected void afterTabSelected(int tabIndex) {
-		// overwrite in subclasses
-	}
-
-	/**
-	 * Called after the user navigates back to a search screen using the back button
->>>>>>> a876f9d7
-	 * 
-	 * @return
-	 */
-	protected void back() {
-		// overwrite in subclasses
-	}
-
-	/**
-<<<<<<< HEAD
-	 * Main build method - lazily constructs the layout for either edit or view
-	 * mode
-=======
-	 * Main build method - lazily constructs the layout for either edit or view mode
->>>>>>> a876f9d7
-	 */
-	@Override
-	public void build() {
-		if (isViewMode()) {
-			if (mainViewLayout == null) {
-				Map<AttributeModel, Component> map = new HashMap<>();
-				labels.put(Boolean.TRUE, map);
-
-				Map<AttributeModel, Component> uploadMap = new HashMap<>();
-				uploads.put(Boolean.TRUE, uploadMap);
-
-				Map<AttributeModel, Component> previewMap = new HashMap<>();
-				previews.put(Boolean.TRUE, previewMap);
-
-				mainViewLayout = buildMainLayout(getEntityModel());
-			}
-			setCompositionRoot(mainViewLayout);
-		} else {
-			if (mainEditLayout == null) {
-				Map<AttributeModel, Component> map = new HashMap<>();
-				labels.put(Boolean.FALSE, map);
-
-				Map<AttributeModel, Component> uploadMap = new HashMap<>();
-				uploads.put(Boolean.FALSE, uploadMap);
-
-				Map<AttributeModel, Component> previewMap = new HashMap<>();
-				previews.put(Boolean.FALSE, previewMap);
-
-				mainEditLayout = buildMainLayout(getEntityModel());
-
-				if (!fieldsProcessed) {
-					postProcessEditFields();
-					fieldsProcessed = true;
-				}
-			}
-			setCompositionRoot(mainEditLayout);
-		}
-
-	}
-
-	/**
-	 * Constructs the main layout of the screen
-	 * 
-	 * @param entityModel
-	 * @return
-	 */
-	protected VerticalLayout buildMainLayout(EntityModel<T> entityModel) {
-		VerticalLayout layout = new DefaultVerticalLayout(false, true);
-
-		titleLabels.put(isViewMode(), constructTitleLabel());
-<<<<<<< HEAD
-
-		// horizontal layout that contains title label and buttons
-
-		titleBars.put(isViewMode(), new DefaultHorizontalLayout(false, true, true));
-		titleBars.get(isViewMode()).addComponent(titleLabels.get(isViewMode()));
-
-		HorizontalLayout buttonBar = constructButtonBar();
-		buttonBar.setSizeUndefined();
-		if (getFormOptions().isPlaceButtonBarAtTop()) {
-			layout.addComponent(buttonBar);
-		} else {
-			titleBars.get(isViewMode()).addComponent(buttonBar);
-		}
-		layout.addComponent(titleBars.get(isViewMode()));
-=======
-		titleBars.put(isViewMode(), new DefaultHorizontalLayout(false, true, true));
-		titleBars.get(isViewMode()).addComponent(titleLabels.get(isViewMode()));
-
-		HorizontalLayout buttonBar = null;
-		if (!nestedMode) {
-			buttonBar = constructButtonBar(false);
-			buttonBar.setSizeUndefined();
-			if (getFormOptions().isPlaceButtonBarAtTop()) {
-				layout.addComponent(buttonBar);
-			} else {
-				titleBars.get(isViewMode()).addComponent(buttonBar);
-			}
-		}
-		layout.addComponent(titleBars.get(isViewMode()));
-		titleBars.get(isViewMode()).setVisible(!nestedMode);
->>>>>>> a876f9d7
-
-		Layout form = null;
-		if (entityModel.usesDefaultGroupOnly()) {
-			form = new FormLayout();
-		} else {
-			form = new DefaultVerticalLayout(false, true);
-		}
-
-		// in case of vertical layout (the default), don't use the entire screen
-		if (ScreenMode.VERTICAL.equals(getFormOptions().getScreenMode())) {
-			form.setStyleName(DynamoConstants.CSS_CLASS_HALFSCREEN);
-		}
-
-		if (!entityModel.usesDefaultGroupOnly()) {
-			// display the attributes in groups
-
-			boolean tabs = AttributeGroupMode.TABSHEET.equals(getFormOptions().getAttributeGroupMode());
-			if (tabs) {
-				TabSheet tabSheet = new TabSheet();
-				tabSheets.put(isViewMode(), tabSheet);
-				form.addComponent(tabSheet);
-
-				// focus first field after tab change
-				addTabChangeListener(tabSheet);
-			}
-
-			if (getParentGroupHeaders() != null && getParentGroupHeaders().length > 0) {
-				// extra layer of grouping (always tabs)
-				int tabIndex = 0;
-				for (String parentGroupHeader : getParentGroupHeaders()) {
-					Layout innerForm = constructAttributeGroupLayout(form, tabs, tabSheets.get(isViewMode()),
-							parentGroupHeader, false);
-
-					// add a tab sheet on the inner level if needed
-					TabSheet innerTabSheet = null;
-					boolean innerTabs = !tabs;
-					if (innerTabs) {
-						innerTabSheet = new TabSheet();
-						innerForm.addComponent(innerTabSheet);
-					}
-
-					// add all appropriate inner groups
-					processParentHeaderGroup(parentGroupHeader, innerForm, innerTabs, innerTabSheet, tabIndex);
-					tabIndex++;
-				}
-			} else {
-				// just one layer of attribute groups
-				int tabIndex = 0;
-				for (String attributeGroup : entityModel.getAttributeGroups()) {
-<<<<<<< HEAD
-
-					if (entityModel.isAttributeGroupVisible(attributeGroup, viewMode)) {
-=======
-					if (entityModel.isAttributeGroupVisible(attributeGroup, isViewMode())) {
->>>>>>> a876f9d7
-						Layout innerForm = constructAttributeGroupLayout(form, tabs, tabSheets.get(isViewMode()),
-								attributeGroup, true);
-						if (ScreenMode.VERTICAL.equals(getFormOptions().getScreenMode())) {
-							innerForm.setStyleName(DynamoConstants.CSS_CLASS_HALFSCREEN);
-						}
-
-						for (AttributeModel attributeModel : entityModel.getAttributeModelsForGroup(attributeGroup)) {
-<<<<<<< HEAD
-							addField(innerForm, entityModel, attributeModel, tabIndex);
-=======
-							addField(innerForm, entityModel, attributeModel, tabIndex, false);
->>>>>>> a876f9d7
-						}
-						if (AttributeGroupMode.TABSHEET.equals(getFormOptions().getAttributeGroupMode())) {
-							tabIndex++;
-						}
-					}
-				}
-			}
-		} else {
-			// iterate over the attributes and add them to the form (without any
-			// grouping)
-			for (AttributeModel attributeModel : entityModel.getAttributeModels()) {
-<<<<<<< HEAD
-				addField(form, entityModel, attributeModel, 0);
-=======
-				addField(form, entityModel, attributeModel, 0, false);
->>>>>>> a876f9d7
-			}
-		}
-
-		constructCascadeListeners();
-		layout.addComponent(form);
-
-		if (firstFields.get(0) != null) {
-			firstFields.get(0).focus();
-		}
-
-<<<<<<< HEAD
-		buttonBar = constructButtonBar();
-		buttonBar.setSizeUndefined();
-		layout.addComponent(buttonBar);
-		checkSaveButtonState();
-=======
-		if (!nestedMode) {
-			buttonBar = constructButtonBar(true);
-			buttonBar.setSizeUndefined();
-			layout.addComponent(buttonBar);
-		} else {
-			// no button bar needed, but we do need value change listeners
-			for (Field<?> f : groups.get(isViewMode()).getFields()) {
-				f.addValueChangeListener(event -> {
-					if (receiver != null
-							&& ValidationMode.DISABLE_BUTTON.equals(getFormOptions().getValidationMode())) {
-						receiver.signalDetailsComponentValid(this, this.isValid());
-					}
-
-					// always clear validation errors
-					((AbstractField<?>) f).setComponentError(null);
-				});
-			}
-
-		}
-
-		checkSaveButtonState();
-		disableCreateOnlyFields();
-		afterLayoutBuilt(form, isViewMode());
->>>>>>> a876f9d7
-
-		return layout;
-	}
-
-	/**
-<<<<<<< HEAD
-	 * Checks the state of the iteration (prev/next) buttons. These will be
-	 * shown in view mode or if the form only supports an edit mode
-=======
-	 * Checks the state of the iteration (prev/next) buttons. These will be shown in
-	 * view mode or if the form only supports an edit mode
->>>>>>> a876f9d7
-	 * 
-	 * @param checkEnabled
-	 *            whether to check if the buttons should be enabled
-	 */
-	private void checkIterationButtonState(boolean checkEnabled) {
-		for (Button b : filterButtons(NEXT_BUTTON_DATA)) {
-			b.setVisible(isSupportsIteration() && getFormOptions().isShowNextButton() && entity.getId() != null);
-			if (checkEnabled && b.isVisible() && (isViewMode() || !getFormOptions().isOpenInViewMode())) {
-				b.setEnabled(true);
-			} else {
-				b.setEnabled(false);
-			}
-		}
-		for (Button b : filterButtons(PREV_BUTTON_DATA)) {
-			b.setVisible(isSupportsIteration() && getFormOptions().isShowPrevButton() && entity.getId() != null);
-			if (checkEnabled && b.isVisible() && (isViewMode() || !getFormOptions().isOpenInViewMode())) {
-				b.setEnabled(true);
-			} else {
-				b.setEnabled(false);
-			}
-		}
-	}
-
-	/**
-<<<<<<< HEAD
-	 * Sets the state (enabled/disabled) of the save button. The button is
-	 * enabled if the from is valid and all of its detail tables are as well
-=======
-	 * Sets the state (enabled/disabled) of the save button. The button is enabled
-	 * if the from is valid and all of its detail tables are as well
->>>>>>> a876f9d7
-	 */
-	private void checkSaveButtonState() {
-		for (Button saveButton : buttons.get(isViewMode())) {
-			if (SAVE_BUTTON_DATA.equals(saveButton.getData())) {
-<<<<<<< HEAD
-				boolean valid = groups.get(isViewMode()).isValid();
-
-				for (Boolean b : detailTablesValid.values()) {
-					valid &= b;
-				}
-				saveButton.setEnabled(valid);
-			}
-		}
-	}
-
-	/**
-=======
-				if (ValidationMode.DISABLE_BUTTON.equals(getFormOptions().getValidationMode())) {
-					saveButton.setEnabled(isValid());
-				} else {
-					saveButton.setEnabled(true);
-				}
-			}
-		}
-	}
-
-	/**
-	 * Check if the form is valid
-	 * 
-	 * @return
-	 */
-	public boolean isValid() {
-		boolean valid = groups.get(isViewMode()).isValid();
-		valid &= detailComponentsValid.values().stream().allMatch(x -> x);
-		return valid;
-	}
-
-	/**
->>>>>>> a876f9d7
-	 * Construct the layout (form and panel) for an attribute group
-	 * 
-	 * @param parent
-	 *            the parent component
-	 * @param tabs
-	 *            whether to include the component in a tab sheet
-	 * @param tabSheet
-<<<<<<< HEAD
-	 *            the parent tab sheet (only used if the "tabs" parameter is
-	 *            true)
-=======
-	 *            the parent tab sheet (only used if the "tabs" parameter is true)
->>>>>>> a876f9d7
-	 * @param caption
-	 *            caption of the panel or tab sheet
-	 * @param lowest
-	 *            indicates whether this is the lowest level
-	 * @return
-	 */
-	private Layout constructAttributeGroupLayout(Layout parent, boolean tabs, TabSheet tabSheet, String messageKey,
-			boolean lowest) {
-		Layout innerLayout = null;
-		if (lowest) {
-			innerLayout = new FormLayout();
-			((FormLayout) innerLayout).setMargin(true);
-			if (!tabs) {
-				innerLayout.setStyleName(DynamoConstants.CSS_CLASS_HALFSCREEN);
-			}
-		} else {
-			innerLayout = new DefaultVerticalLayout(true, true);
-		}
-
-		if (tabs) {
-			Tab added = tabSheet.addTab(innerLayout, message(messageKey));
-			attributeGroups.get(isViewMode()).put(messageKey, added);
-		} else {
-<<<<<<< HEAD
-			Panel panel = new Panel();
-=======
-			CollapsiblePanel panel = new CollapsiblePanel();
->>>>>>> a876f9d7
-			panel.setStyleName("attributePanel");
-			panel.setCaption(message(messageKey));
-			panel.setContent(innerLayout);
-			parent.addComponent(panel);
-
-			attributeGroups.get(isViewMode()).put(messageKey, panel);
-		}
-		return innerLayout;
-	}
-
-<<<<<<< HEAD
-	private HorizontalLayout constructButtonBar() {
-=======
-	private HorizontalLayout constructButtonBar(boolean bottom) {
->>>>>>> a876f9d7
-		HorizontalLayout buttonBar = new DefaultHorizontalLayout();
-
-		// button to go back to the main screen when in view mode
-		Button backButton = new Button(message("ocs.back"));
-<<<<<<< HEAD
-=======
-		backButton.setIcon(FontAwesome.BACKWARD);
->>>>>>> a876f9d7
-		backButton.addClickListener(event -> back());
-		backButton.setVisible(isViewMode() && getFormOptions().isShowBackButton());
-		backButton.setData(BACK_BUTTON_DATA);
-		buttonBar.addComponent(backButton);
-		buttons.get(isViewMode()).add(backButton);
-
-		// in edit mode, display a cancel button
-		Button cancelButton = new Button(message("ocs.cancel"));
-<<<<<<< HEAD
-=======
-		cancelButton.setData(CANCEL_BUTTON_DATA);
->>>>>>> a876f9d7
-		cancelButton.addClickListener(event -> {
-			if (entity.getId() != null) {
-				entity = service.fetchById(entity.getId(), getDetailJoins());
-			}
-			afterEditDone(true, entity.getId() == null, entity);
-		});
-		cancelButton.setVisible((!isViewMode() && !getFormOptions().isHideCancelButton())
-				|| (getFormOptions().isFormNested() && entity.getId() == null));
-<<<<<<< HEAD
-		cancelButton.setData(CANCEL_BUTTON_DATA);
-=======
-		cancelButton.setIcon(FontAwesome.BAN);
->>>>>>> a876f9d7
-		buttonBar.addComponent(cancelButton);
-		buttons.get(isViewMode()).add(cancelButton);
-
-		// create the save button
-		if (!isViewMode()) {
-<<<<<<< HEAD
-			Button saveButton = constructSaveButton();
-			buttonBar.addComponent(saveButton);
-			buttons.get(isViewMode()).add(saveButton);
-
-=======
-			Button saveButton = constructSaveButton(bottom);
-			buttonBar.addComponent(saveButton);
-			buttons.get(isViewMode()).add(saveButton);
->>>>>>> a876f9d7
-		}
-
-		// create the edit button
-		Button editButton = new Button(message("ocs.edit"));
-<<<<<<< HEAD
-=======
-		editButton.setIcon(FontAwesome.PENCIL);
->>>>>>> a876f9d7
-		editButton.addClickListener(event -> setViewMode(false));
-		buttonBar.addComponent(editButton);
-		buttons.get(isViewMode()).add(editButton);
-		editButton.setData(EDIT_BUTTON_DATA);
-		editButton.setVisible(isViewMode() && getFormOptions().isEditAllowed() && isEditAllowed());
-
-		// button for moving to the previous record
-		Button prevButton = new Button(message("ocs.previous"));
-<<<<<<< HEAD
-=======
-		prevButton.setIcon(FontAwesome.ARROW_LEFT);
->>>>>>> a876f9d7
-		prevButton.addClickListener(e -> {
-			T prev = getPrevEntity(getEntity());
-			if (prev != null) {
-				setEntity(prev, true);
-			} else {
-				prevButton.setEnabled(false);
-			}
-		});
-		prevButton.setData(PREV_BUTTON_DATA);
-		buttons.get(isViewMode()).add(prevButton);
-		buttonBar.addComponent(prevButton);
-
-		// button for moving to the next record
-		Button nextButton = new Button(message("ocs.next"));
-<<<<<<< HEAD
-=======
-		nextButton.setIcon(FontAwesome.ARROW_RIGHT);
->>>>>>> a876f9d7
-		nextButton.addClickListener(e -> {
-			T next = getNextEntity(getEntity());
-			if (next != null) {
-				setEntity(next, true);
-			} else {
-				nextButton.setEnabled(false);
-			}
-		});
-		nextButton.setData(NEXT_BUTTON_DATA);
-		buttons.get(isViewMode()).add(nextButton);
-
-		buttonBar.addComponent(nextButton);
-		prevButton.setVisible(isSupportsIteration() && getFormOptions().isShowPrevButton() && entity.getId() != null);
-		nextButton.setVisible(isSupportsIteration() && getFormOptions().isShowNextButton() && entity.getId() != null);
-
-		postProcessButtonBar(buttonBar, isViewMode());
-
-		return buttonBar;
-	}
-
-	/**
-	 * Adds any value change listeners for taking care of cascading search
-	 */
-	private void constructCascadeListeners() {
-		for (final AttributeModel am : getEntityModel().getCascadeAttributeModels()) {
-			Field<?> field = groups.get(isViewMode()).getField(am.getPath());
-			if (field != null) {
-				field.addValueChangeListener(event -> {
-					for (String cascadePath : am.getCascadeAttributes()) {
-						CascadeMode cm = am.getCascadeMode(cascadePath);
-						if (CascadeMode.BOTH.equals(cm) || CascadeMode.EDIT.equals(cm)) {
-							Field<?> cascadeField = groups.get(isViewMode()).getField(cascadePath);
-							if (cascadeField instanceof Cascadable) {
-								Cascadable ca = (Cascadable) cascadeField;
-								if (event.getProperty().getValue() == null) {
-									ca.clearAdditionalFilter();
-								} else {
-									ca.setAdditionalFilter(new Compare.Equal(am.getCascadeFilterPath(cascadePath),
-											event.getProperty().getValue()));
-								}
-							} else {
-								// field not found or does not support cascading
-								throw new OCSRuntimeException(
-										"Cannot setup cascading from " + am.getPath() + " to " + cascadePath);
-							}
-						}
-					}
-				});
-			}
-		}
-	}
-
-	/**
-	 * Creates a custom field
-	 * 
-	 * @param entityModel
-	 *            the entity model to base the field on
-	 * @param attributeModel
-	 *            the attribute model to base the field on
-	 * @return
-	 */
-	protected Field<?> constructCustomField(EntityModel<T> entityModel, AttributeModel attributeModel,
-			boolean viewMode) {
-		// by default, return null. override in subclasses in order to create
-		// specific fields
-		return null;
-	}
-
-	private Component constructImagePreview(AttributeModel attributeModel) {
-		byte[] bytes = ClassUtils.getBytes(getEntity(), attributeModel.getName());
-		Embedded image = new DefaultEmbedded(attributeModel.getDisplayName(), bytes);
-		image.setStyleName(DynamoConstants.CSS_CLASS_UPLOAD);
-		return image;
-	}
-
-	/**
-	 * Constructs a field or label for a certain attribute
-	 * 
-	 * @param parent
-	 *            the parent layout to which to add the field
-	 * @param entityModel
-	 *            the entity model
-	 * @param attributeModel
-	 *            the attribute model
-	 * @param viewMode
-	 *            whether the screen is in view mode
-	 */
-<<<<<<< HEAD
-	@SuppressWarnings({ "unchecked", "rawtypes" })
-	private void constructField(Layout parent, EntityModel<T> entityModel, AttributeModel attributeModel,
-			boolean viewMode, int tabIndex) {
-
-=======
-	@SuppressWarnings("unchecked")
-	private void constructField(Layout parent, EntityModel<T> entityModel, AttributeModel attributeModel,
-			boolean viewMode, int tabIndex, boolean sameRow) {
-
-		EntityModel<?> em = getFieldEntityModel(attributeModel);
->>>>>>> a876f9d7
-		// allow the user to override the construction of a field
-		Field<?> field = constructCustomField(entityModel, attributeModel, viewMode);
-		if (field == null) {
-			// if no custom field is defined, then use the default
-<<<<<<< HEAD
-			FieldFactoryContextImpl c = new FieldFactoryContextImpl()
-					.setFieldEntityModel((EntityModel) getFieldEntityModel(attributeModel));
-			c.setAttributeModel(attributeModel);
-			c.setFieldFilters(getFieldFilters());
-			c.setParentEntity(entity);
-			c.setViewMode(viewMode);
-
-			field = fieldFactory.constructField(c);
-		}
-
-		if (field instanceof URLField) {
-			((URLField) field).setEditable(!isViewMode());
-		}
-
-		// set view mode if appropriate
-=======
-			field = fieldFactory.constructField(attributeModel, getFieldFilters(), em);
-		}
-
-		if (field instanceof URLField) {
-			((URLField) field)
-					.setEditable(!isViewMode() && !EditableType.CREATE_ONLY.equals(attributeModel.getEditableType()));
-		}
-
-		// collection tables are normally rendered in both edit and view mode so
-		// they must
-		// be explicitly enabled/disabled
->>>>>>> a876f9d7
-		if (field instanceof CollectionTable) {
-			((CollectionTable<?>) field).setViewMode(isViewMode());
-		}
-
-		// set view mode if appropriate
-		if (field instanceof QuickAddListSelect) {
-			((QuickAddListSelect<?, ?>) field).setViewMode(isViewMode());
-		}
-
-		if (field != null) {
-<<<<<<< HEAD
-			groups.get(viewMode).bind(field, attributeModel.getName());
-			field.setSizeFull();
-=======
-			// set explicit field width
-			if (!(field instanceof Switch)) {
-				Integer fieldWidth = SystemPropertyUtils.getDefaultFieldWidth();
-
-				if (fieldWidth == null || sameRow || field instanceof DetailsEditLayout
-						|| !attributeModel.getGroupTogetherWith().isEmpty()) {
-					field.setSizeFull();
-				} else {
-					field.setWidth(fieldWidth + "px");
-				}
-			}
-
-			groups.get(viewMode).bind(field, attributeModel.getName());
->>>>>>> a876f9d7
-
-			if (!attributeModel.getGroupTogetherWith().isEmpty()) {
-				// multiple fields behind each other
-				HorizontalLayout horizontal = constructRowLayout(attributeModel, attributeModel.isRequired(),
-						!(field instanceof CheckBox));
-<<<<<<< HEAD
-				horizontal.setSizeFull();
-
-				parent.addComponent(horizontal);
-
-				// add the first field (without caption)
-=======
-
-				Integer fieldWidth = SystemPropertyUtils.getDefaultFieldWidth();
-				if (fieldWidth == null || nestedMode) {
-					horizontal.setSizeFull();
-				} else {
-					horizontal.setWidth(fieldWidth + "px");
-				}
-				parent.addComponent(horizontal);
-
-				// add the first field (without caption, unless it's a checkbox)
->>>>>>> a876f9d7
-				if (!(field instanceof CheckBox)) {
-					field.setCaption("");
-				}
-
-<<<<<<< HEAD
-=======
-				// calculate expansion factors
-				float sums = attributeModel.getExpansionFactor();
-				for (String path : attributeModel.getGroupTogetherWith()) {
-					AttributeModel am = getEntityModel().getAttributeModel(path);
-					if (am != null) {
-						sums += am.getExpansionFactor();
-					}
-				}
-
->>>>>>> a876f9d7
-				// form layout for holding first field
-				FormLayout fl = constructNestedFormLayout(true);
-				fl.addComponent(field);
-				horizontal.addComponent(fl);
-
-<<<<<<< HEAD
-				// form layout for any of the other fields
-				for (String path : attributeModel.getGroupTogetherWith()) {
-					AttributeModel am = getEntityModel().getAttributeModel(path);
-					if (am != null) {
-						FormLayout fl2 = constructNestedFormLayout(false);
-						horizontal.addComponent(fl2);
-						addField(fl2, entityModel, am, tabIndex);
-					}
-				}
-
-=======
-				float ep = attributeModel.getExpansionFactor() / sums;
-				horizontal.setExpandRatio(fl, ep);
-
-				// form layout for any of the other fields
-				for (String path : attributeModel.getGroupTogetherWith()) {
-					AttributeModel nestedAm = getEntityModel().getAttributeModel(path);
-					if (nestedAm != null) {
-						FormLayout fl2 = constructNestedFormLayout(false);
-						horizontal.addComponent(fl2);
-						ep = nestedAm.getExpansionFactor() / sums;
-						addField(fl2, entityModel, nestedAm, tabIndex, true);
-						horizontal.setExpandRatio(fl2, ep);
-					}
-				}
->>>>>>> a876f9d7
-			} else {
-				parent.addComponent(field);
-			}
-		}
-
-		// set the default value for new objects
-		if (entity.getId() == null && attributeModel.getDefaultValue() != null) {
-			field.getPropertyDataSource().setValue(attributeModel.getDefaultValue());
-		}
-
-		// store a reference to the first field so we can give it focus
-		if (!isViewMode() && firstFields.get(tabIndex) == null && field.isEnabled() && !(field instanceof CheckBox)) {
-			firstFields.put(tabIndex, field);
-		}
-
-		if (field instanceof CanAssignEntity) {
-			assignEntityToFields.add((CanAssignEntity<ID, T>) field);
-		}
-	}
-
-	/**
-	 * Constructs a label
-	 * 
-	 * @param parent
-	 *            the parent component to which the label must be added
-	 * @param entityModel
-	 *            the entity model
-	 * @param attributeModel
-<<<<<<< HEAD
-	 *            the attribute model for the attribute for which to create a
-	 *            label
-	 * @param tabIndex
-	 *            the number of components added so far
-	 */
-	private void constructLabel(Layout parent, EntityModel<T> entityModel, AttributeModel attributeModel,
-			int tabIndex) {
-=======
-	 *            the attribute model for the attribute for which to create a label
-	 * @param tabIndex
-	 *            the number of components added so far
-	 */
-	private void constructLabel(Layout parent, EntityModel<T> entityModel, AttributeModel attributeModel, int tabIndex,
-			boolean sameRow) {
->>>>>>> a876f9d7
-		Component label = constructLabel(entity, attributeModel);
-		labels.get(isViewMode()).put(attributeModel, label);
-
-		if (!attributeModel.getGroupTogetherWith().isEmpty()) {
-			// group multiple attributes on the same line
-			HorizontalLayout horizontal = constructRowLayout(attributeModel, false, true);
-			parent.addComponent(horizontal);
-
-			label.setCaption("");
-
-			FormLayout fl = constructNestedFormLayout(true);
-			fl.addComponent(label);
-			horizontal.addComponent(fl);
-
-			for (String path : attributeModel.getGroupTogetherWith()) {
-				AttributeModel am = entityModel.getAttributeModel(path);
-				if (am != null) {
-					FormLayout fl2 = constructNestedFormLayout(false);
-					horizontal.addComponent(fl2);
-<<<<<<< HEAD
-					addField(fl2, getEntityModel(), am, tabIndex);
-=======
-					addField(fl2, getEntityModel(), am, tabIndex, sameRow);
->>>>>>> a876f9d7
-				}
-			}
-		} else {
-			parent.addComponent(label);
-		}
-	}
-
-	/**
-	 * Constructs a form layout that is nested inside a horizontal layout when
-	 * displaying multiple attributes in the same row
-	 * 
-	 * @param first
-	 *            whether this is the layout for the first component
-	 * @return
-	 */
-	private FormLayout constructNestedFormLayout(boolean first) {
-		FormLayout fl = new FormLayout();
-		if (first) {
-			fl.setStyleName(DynamoConstants.CSS_FIRST, true);
-		} else {
-			fl.setStyleName(DynamoConstants.CSS_ADDITIONAL, true);
-		}
-		fl.setMargin(false);
-		return fl;
-	}
-
-	/**
-<<<<<<< HEAD
-	 * Constructs a layout that serves as the basis for displaying multiple
-	 * input components in a single row
-=======
-	 * Constructs a layout that serves as the basis for displaying multiple input
-	 * components in a single row
->>>>>>> a876f9d7
-	 * 
-	 * @param attributeModel
-	 *            the attribute model for the first attribute
-	 * @param required
-	 *            whether to mark the first field as required
-	 * 
-	 * @return
-	 */
-	private HorizontalLayout constructRowLayout(AttributeModel attributeModel, boolean required, boolean setCaption) {
-		HorizontalLayout horizontal = new DefaultHorizontalLayout(false, true, true);
-		if (setCaption) {
-			horizontal.setCaption(attributeModel.getDisplayName());
-		}
-		horizontal.setStyleName(DynamoConstants.CSS_NESTED, true);
-		if (required) {
-<<<<<<< HEAD
-			horizontal.setStyleName(DynamoConstants.CSS_REQUIRED, true);
-		}
-
-=======
-			horizontal.setStyleName(DynamoConstants.CSS_NESTED + " " + DynamoConstants.CSS_REQUIRED, true);
-		}
->>>>>>> a876f9d7
-		return horizontal;
-	}
-
-	/**
-	 * Constructs the save button
-<<<<<<< HEAD
-	 */
-	private Button constructSaveButton() {
-		Button saveButton = new Button(
-				(entity != null && entity.getId() != null) ? message("ocs.save.existing") : message("ocs.save.new"));
-		saveButton.addClickListener(event -> {
-			try {
-				boolean isNew = entity.getId() == null;
-				entity = service.save(entity);
-				setEntity(service.fetchById(entity.getId(), getDetailJoins()));
-				showNotifification(message("ocs.changes.saved"), Notification.Type.TRAY_NOTIFICATION);
-
-				// set to viewmode, load the view mode screen, and fill the
-				// details
-				if (getFormOptions().isOpenInViewMode()) {
-					viewMode = true;
-					build();
-				}
-
-				afterEditDone(false, isNew, getEntity());
-=======
-	 * 
-	 * @param boolean
-	 *            indicates whether this is the button at the bottom of the screen
-	 */
-	private Button constructSaveButton(boolean bottom) {
-		Button saveButton = new Button(
-				(entity != null && entity.getId() != null) ? message("ocs.save.existing") : message("ocs.save.new"));
-		saveButton.setIcon(FontAwesome.SAVE);
-		saveButton.addClickListener(event -> {
-			try {
-
-				// validate all fields
-				boolean error = validateAllFields();
-				if (!error) {
-					if (getFormOptions().isConfirmSave()) {
-						// ask for confirmation before saving
-
-						service.validate(entity);
-						VaadinUtils.showConfirmDialog(getMessageService(), getMessageService().getMessage(
-								"ocs.confirm.save", VaadinUtils.getLocale(), getEntityModel().getDisplayName()), () -> {
-									try {
-										doSave();
-									} catch (RuntimeException ex) {
-										if (!handleCustomException(ex)) {
-											handleSaveException(ex);
-										}
-									}
-								});
-					} else {
-						if (customSaveConsumer != null) {
-							customSaveConsumer.accept(entity);
-						} else {
-							doSave();
-						}
-					}
-				}
->>>>>>> a876f9d7
-			} catch (RuntimeException ex) {
-				if (!handleCustomException(ex)) {
-					handleSaveException(ex);
-				}
-			}
-		});
-
-		// enable/disable save button based on form validity
-		saveButton.setData(SAVE_BUTTON_DATA);
-		saveButton.setEnabled(groups.get(isViewMode()).isValid());
-<<<<<<< HEAD
-		for (Field<?> f : groups.get(isViewMode()).getFields()) {
-			f.addValueChangeListener(event -> checkSaveButtonState());
-=======
-		if (bottom) {
-			for (Field<?> f : groups.get(isViewMode()).getFields()) {
-				f.addValueChangeListener(event -> {
-					checkSaveButtonState();
-					((AbstractField<?>) f).setComponentError(null);
-				});
-			}
->>>>>>> a876f9d7
-		}
-		return saveButton;
-	}
-
-	private Label constructTitleLabel() {
-		Label label = null;
-
-		// add title label
-		String mainValue = EntityModelUtil.getMainAttributeValue(entity, getEntityModel());
-		if (isViewMode()) {
-			label = new Label(
-					message("ocs.modelbasededitform.title.view", getEntityModel().getDisplayName(), mainValue),
-					ContentMode.HTML);
-		} else {
-			if (entity.getId() == null) {
-				// create a new entity
-				label = new Label(message("ocs.modelbasededitform.title.create", getEntityModel().getDisplayName()),
-						ContentMode.HTML);
-			} else {
-				// update an existing entity
-				label = new Label(
-						message("ocs.modelbasededitform.title.update", getEntityModel().getDisplayName(), mainValue),
-						ContentMode.HTML);
-			}
-		}
-
-		if (getFormTitleWidth() != null) {
-			label.setWidth(getFormTitleWidth(), Unit.PIXELS);
-		} else if (SystemPropertyUtils.getDefaultFormTitleWidth() > 0 && !getFormOptions().isPlaceButtonBarAtTop()) {
-			label.setWidth(SystemPropertyUtils.getDefaultFormTitleWidth(), Unit.PIXELS);
-		}
-
-		return label;
-	}
-
-	/**
-	 * Constructs an upload field
-	 * 
-	 * @param entityModel
-	 * @param attributeModel
-	 */
-	private UploadComponent constructUploadField(AttributeModel attributeModel) {
-		return new UploadComponent(attributeModel);
-	}
-
-<<<<<<< HEAD
-=======
-	/**
-	 * Disables any fields that are only editable when creating a new entity
-	 */
-	private void disableCreateOnlyFields() {
-		if (!isViewMode()) {
-			for (AttributeModel am : getEntityModel().getAttributeModels()) {
-				Field<?> field = groups.get(isViewMode()).getField(am.getPath());
-				if (field != null && EditableType.CREATE_ONLY.equals(am.getEditableType())) {
-					field.setEnabled(entity.getId() == null);
-				}
-			}
-		}
-	}
-
->>>>>>> a876f9d7
-	private List<Button> filterButtons(String data) {
-		return Collections.unmodifiableList(
-				buttons.get(isViewMode()).stream().filter(b -> data.equals(b.getData())).collect(Collectors.toList()));
-	}
-
-	public List<Button> getBackButtons() {
-		return filterButtons(BACK_BUTTON_DATA);
-	}
-
-	public List<Button> getCancelButtons() {
-		return filterButtons(CANCEL_BUTTON_DATA);
-	}
-
-	public FetchJoinInformation[] getDetailJoins() {
-		return detailJoins;
-	}
-
-	public List<Button> getEditButtons() {
-		return filterButtons(EDIT_BUTTON_DATA);
-	}
-
-	public T getEntity() {
-		return entity;
-	}
-
-	public Field<?> getField(String propertyName) {
-		return groups.get(isViewMode()).getField(propertyName);
-	}
-
-<<<<<<< HEAD
-=======
-	/**
-	 * Sets the "required" status for a field. Convenience method that also
-	 * correctly handles the situation in which there are multiple fields behind
-	 * each other on the same row
-	 * 
-	 * @param propertyName
-	 * @param required
-	 */
-	public void setFieldRequired(String propertyName, boolean required) {
-		Field<?> field = getField(propertyName);
-		if (field != null) {
-
-			field.setRequired(required);
-			if (!required) {
-				((AbstractField<?>) field).setComponentError(null);
-			}
-
-			// if there are multiple fields in a row, we need to some additional trickery
-			// since
-			// to make sure the "required" asterisk is properly displayed
-			AttributeModel am = getEntityModel().getAttributeModel(propertyName);
-			if (am != null && !am.getGroupTogetherWith().isEmpty()) {
-				HorizontalLayout hz = (HorizontalLayout) field.getParent().getParent();
-				if (required) {
-					hz.addStyleName(DynamoConstants.CSS_REQUIRED);
-				} else {
-					hz.removeStyleName(DynamoConstants.CSS_REQUIRED);
-				}
-			}
-		}
-	}
-
-	public Optional<Field<?>> getFieldOptional(String propertyName) {
-		return Optional.ofNullable((Field<?>) groups.get(isViewMode()).getField(propertyName));
-	}
-
->>>>>>> a876f9d7
-	public Integer getFormTitleWidth() {
-		return formTitleWidth;
-	}
-
-	public Label getLabel(String propertyName) {
-		AttributeModel am = getEntityModel().getAttributeModel(propertyName);
-		if (am != null) {
-			return (Label) labels.get(isViewMode()).get(am);
-		}
-		return null;
-	}
-
-	public List<Button> getNextButtons() {
-		return filterButtons(NEXT_BUTTON_DATA);
-	}
-
-	/**
-	 * Method that is called to select the next entity in a data set
-	 * 
-	 * @param current
-	 *            the currently selected entity
-	 * @return
-	 */
-	protected T getNextEntity(T current) {
-		// overwrite in subclass
-		return null;
-	}
-
-	/**
-	 * Indicates which parent group a certain child group belongs to. The parent
-	 * group must be mentioned in the result of the
-<<<<<<< HEAD
-	 * <code>getParentGroupHeaders</code> method. The childGroup must be the
-	 * name of an attribute group from the entity model
-=======
-	 * <code>getParentGroupHeaders</code> method. The childGroup must be the name of
-	 * an attribute group from the entity model
->>>>>>> a876f9d7
-	 * 
-	 * @param childGroup
-	 * @return
-	 */
-	protected String getParentGroup(String childGroup) {
-		return null;
-	}
-
-	/**
-	 * Returns the group headers of any additional parent groups that must be
-<<<<<<< HEAD
-	 * included in the form. These can be used to add an extra layer of nesting
-	 * of the attribute groups
-=======
-	 * included in the form. These can be used to add an extra layer of nesting of
-	 * the attribute groups
->>>>>>> a876f9d7
-	 * 
-	 * @return
-	 */
-	protected String[] getParentGroupHeaders() {
-		return null;
-	}
-
-	/**
-	 * Method that is called to select the previous entity in a data set
-	 *
-	 * @param current
-	 *            the currently selected entity
-	 * @return
-	 */
-	protected T getPrevEntity(T current) {
-		// overwrite in subclass
-		return null;
-	}
-
-	public List<Button> getPreviousButtons() {
-		return filterButtons(PREV_BUTTON_DATA);
-	}
-
-	public List<Button> getSaveButtons() {
-		return filterButtons(SAVE_BUTTON_DATA);
-	}
-
-	protected boolean hasNextEntity(T current) {
-		return false;
-	}
-
-	protected boolean hasPrevEntity(T current) {
-		return false;
-	}
-
-	protected boolean handleCustomException(RuntimeException ex) {
-		return false;
-	}
-
-	/**
-	 * Check whether a certain attribute group is visible
-	 * 
-	 * @param key
-	 *            the message key by which the group is identifier
-	 * @return
-	 */
-	public boolean isAttributeGroupVisible(String key) {
-		Object c = attributeGroups.get(false).get(key);
-		return c == null ? false : isGroupVisible(c);
-	}
-
-	/**
-	 * Indicates whether it is allowed to edit this component
-	 * 
-	 * @return
-	 */
-	protected boolean isEditAllowed() {
-		return true;
-	}
-
-	/**
-	 * Check if a certain attribute group is visible
-	 * 
-	 * @param c
-	 *            the component representing the attribute group
-	 * @return
-	 */
-	private boolean isGroupVisible(Object c) {
-		if (c != null) {
-			if (c instanceof Component) {
-				return ((Component) c).isVisible();
-			} else if (c instanceof Tab) {
-				return ((Tab) c).isVisible();
-			}
-		}
-		return false;
-	}
-
-	public boolean isSupportsIteration() {
-		return supportsIteration;
-	}
-
-	public boolean isViewMode() {
-		return viewMode;
-	}
-
-	/**
-	 * Post-processes the button bar that is displayed above/below the edit form
-	 * 
-	 * @param buttonBar
-	 * @param viewMode
-	 */
-	protected void postProcessButtonBar(HorizontalLayout buttonBar, boolean viewMode) {
-		// overwrite in subclasses
-	}
-
-	/**
-<<<<<<< HEAD
-	 * Post-processes any edit fields- this method does nothing by default but
-	 * must be used to call the postProcessEditFields callback method on an
-	 * enclosing component
-=======
-	 * Post-processes any edit fields- this method does nothing by default but must
-	 * be used to call the postProcessEditFields callback method on an enclosing
-	 * component
->>>>>>> a876f9d7
-	 */
-	protected void postProcessEditFields() {
-		// overwrite in subclasses
-	}
-
-	/**
-	 * Processes all fields that are part of a property group
-	 * 
-	 * @param parentGroupHeader
-	 *            the group header
-	 * @param innerForm
-	 *            the form layout to which to add the fields
-	 * @param innerTabs
-	 *            whether we are displaying tabs
-	 * @param innerTabSheet
-	 *            the tab sheet to which to add the fields
-	 * @param startCount
-	 */
-	private void processParentHeaderGroup(String parentGroupHeader, Layout innerForm, boolean innerTabs,
-			TabSheet innerTabSheet, int tabIndex) {
-
-		// display a group if it is not the default group
-		for (String attributeGroup : getEntityModel().getAttributeGroups()) {
-			if ((!EntityModel.DEFAULT_GROUP.equals(attributeGroup)
-<<<<<<< HEAD
-					|| getEntityModel().isAttributeGroupVisible(attributeGroup, isViewMode()))
-=======
-					|| getEntityModel().isAttributeGroupVisible(attributeGroup, viewMode))
->>>>>>> a876f9d7
-					&& getParentGroup(attributeGroup).equals(parentGroupHeader)) {
-				Layout innerLayout2 = constructAttributeGroupLayout(innerForm, innerTabs, innerTabSheet, attributeGroup,
-						true);
-				for (AttributeModel attributeModel : getEntityModel().getAttributeModelsForGroup(attributeGroup)) {
-<<<<<<< HEAD
-					addField(innerLayout2, getEntityModel(), attributeModel, tabIndex);
-				}
-			}
-		}
-	}
-
-	/**
-	 * Reconstructs all labels are a change of the view mode or the selected
-	 * entity
-=======
-					addField(innerLayout2, getEntityModel(), attributeModel, tabIndex, false);
-				}
-			}
-		}
-	}
-
-	/**
-	 * Reconstructs all labels are a change of the view mode or the selected entity
->>>>>>> a876f9d7
-	 */
-	private void reconstructLabels() {
-		// reconstruct all labels (since they cannot be bound automatically)
-		if (labels.get(isViewMode()) != null) {
-			for (Entry<AttributeModel, Component> e : labels.get(isViewMode()).entrySet()) {
-				Component newLabel = constructLabel(entity, e.getKey());
-
-				// label is displayed in view mode or when its an existing
-				// entity
-				newLabel.setVisible(entity.getId() != null || isViewMode());
-
-				// copy custom style name (if any)
-				if (e.getValue().getStyleName() != null) {
-					newLabel.setStyleName(e.getValue().getStyleName());
-				}
-
-				// replace all existing labels with new labels
-				HasComponents hc = e.getValue().getParent();
-				if (hc instanceof Layout) {
-					((Layout) hc).replaceComponent(e.getValue(), newLabel);
-					labels.get(isViewMode()).put(e.getKey(), newLabel);
-				}
-
-				// hide caption for first label in a row
-				if (newLabel.getParent() instanceof FormLayout) {
-					FormLayout fl = (FormLayout) newLabel.getParent();
-					if (fl.getStyleName().contains("first")) {
-						newLabel.setCaption("");
-					}
-				}
-			}
-		}
-
-		// also replace the title label
-		Label titleLabel = titleLabels.get(isViewMode());
-		if (titleLabel != null) {
-			Label newLabel = constructTitleLabel();
-			titleLabels.put(isViewMode(), newLabel);
-			titleBars.get(isViewMode()).replaceComponent(titleLabel, newLabel);
-		}
-	}
-
-	/**
-	 * Replaces a label (in response to a change)
-	 * 
-	 * @param propertyName
-	 */
-	public void refreshLabel(String propertyName) {
-		AttributeModel am = getEntityModel().getAttributeModel(propertyName);
-		if (am != null) {
-			Component replacement = constructLabel(getEntity(), am);
-			Component oldLabel = labels.get(isViewMode()).get(am);
-
-			// label is displayed in view mode or when its an existing entity
-			replacement.setVisible(true);
-
-			// replace all existing labels with new labels
-			HasComponents hc = labels.get(isViewMode()).get(am).getParent();
-			if (hc instanceof Layout) {
-				((Layout) hc).replaceComponent(oldLabel, replacement);
-				labels.get(isViewMode()).put(am, replacement);
-			}
-		}
-	}
-
-	/**
-	 * Replaces an existing label by a label with the provided value
-	 * 
-	 * @param propertyName
-	 *            the name of the property for which to replace the label
-	 * @param value
-	 *            the name value
-	 */
-	public void refreshLabel(String propertyName, String value) {
-		AttributeModel am = getEntityModel().getAttributeModel(propertyName);
-		if (am != null) {
-			Component replacement = new Label(value);
-			replacement.setCaption(am.getDisplayName());
-			Component oldLabel = labels.get(isViewMode()).get(am);
-
-			// label is displayed in view mode or when its an existing entity
-			replacement.setVisible(true);
-
-			// replace all existing labels with new labels
-			HasComponents hc = labels.get(isViewMode()).get(am).getParent();
-			if (hc instanceof Layout) {
-				((Layout) hc).replaceComponent(oldLabel, replacement);
-				labels.get(isViewMode()).put(am, replacement);
-			}
-		}
-	}
-
-	/**
-	 * Resets the selected tab index
-	 */
-	public void resetTab() {
-		if (tabSheets.get(isViewMode()) != null && !getFormOptions().isPreserveSelectedTab()) {
-			tabSheets.get(isViewMode()).setSelectedTab(0);
-		}
-	}
-
-	/**
-<<<<<<< HEAD
-=======
-	 * Perform the actual save action
-	 */
-	public void doSave() {
-		boolean isNew = entity.getId() == null;
-		entity = service.save(entity);
-		setEntity(service.fetchById(entity.getId(), getDetailJoins()));
-		showNotifification(message("ocs.changes.saved"), Notification.Type.TRAY_NOTIFICATION);
-
-		// set to view mode, load the view mode screen, and fill the
-		// details
-		if (getFormOptions().isOpenInViewMode()) {
-			viewMode = true;
-			build();
-		}
-		afterEditDone(false, isNew, getEntity());
-	}
-
-	/**
-	 * Selects the tab specified by the provided index
-	 * 
-	 * @param index
-	 */
-	public void selectTab(int index) {
-		if (tabSheets.get(isViewMode()) != null) {
-			tabSheets.get(isViewMode()).setSelectedTab(index);
-		}
-	}
-
-	public int getSelectedTabIndex() {
-		if (tabSheets.get(isViewMode()) != null) {
-			Component c = tabSheets.get(isViewMode()).getSelectedTab();
-			return VaadinUtils.getTabIndex(tabSheets.get(isViewMode()),
-					tabSheets.get(isViewMode()).getTab(c).getCaption());
-		}
-		return 0;
-	}
-
-	/**
->>>>>>> a876f9d7
-	 * Shows/hides an attribute group
-	 * 
-	 * @param caption
-	 *            the message key by which the group is identified
-	 * @param visible
-	 *            whether to show/hide the group
-	 */
-	public void setAttributeGroupVisible(String key, boolean visible) {
-		Object c = attributeGroups.get(false).get(key);
-		setGroupVisible(c, visible);
-		c = attributeGroups.get(true).get(key);
-		setGroupVisible(c, visible);
-	}
-
-<<<<<<< HEAD
-=======
-	public CollapsiblePanel getAttributeGroupPanel(String key) {
-		Object c = attributeGroups.get(isViewMode()).get(key);
-		if (c instanceof CollapsiblePanel) {
-			return (CollapsiblePanel) c;
-		}
-		return null;
-	}
-
-	public void putAttributeGroupPanel(String key, Component c) {
-		attributeGroups.get(isViewMode()).put(key, c);
-	}
-
->>>>>>> a876f9d7
-	/**
-	 * Shows or hides the component for a certain property - this will work
-	 * regardless of the view
-	 * 
-	 * @param propertyName
-	 *            the name of the property for which to show/hide the property
-	 * @param visible
-	 */
-	public void setComponentVisible(String propertyName, boolean visible) {
-		setLabelVisible(propertyName, visible);
-		Field<?> field = getField(propertyName);
-		if (field != null) {
-			field.setVisible(visible);
-		}
-	}
-
-	public void setDetailJoins(FetchJoinInformation[] detailJoins) {
-		this.detailJoins = detailJoins;
-	}
-
-	public void setEntity(T entity) {
-		setEntity(entity, entity.getId() != null);
-	}
-
-	private void setEntity(T entity, boolean checkIterationButtons) {
-		this.entity = entity;
-<<<<<<< HEAD
-
-		// Inform all children
-=======
-		afterEntitySet(this.entity);
-
-		// inform all children
->>>>>>> a876f9d7
-		for (CanAssignEntity<ID, T> field : assignEntityToFields) {
-			field.assignEntity(entity);
-		}
-
-<<<<<<< HEAD
-		afterEntitySet(this.entity);
-
-=======
->>>>>>> a876f9d7
-		setViewMode(getFormOptions().isOpenInViewMode() && entity.getId() != null, checkIterationButtons);
-
-		// recreate the group
-		BeanItem<T> beanItem = new BeanItem<>(entity);
-		groups.get(isViewMode()).setItemDataSource(beanItem);
-
-		// "rebuild" so that the correct layout is displayed
-		build();
-		reconstructLabels();
-
-		// refresh the upload components
-		for (Entry<AttributeModel, Component> e : uploads.get(isViewMode()).entrySet()) {
-			HasComponents hc = e.getValue().getParent();
-			if (hc instanceof Layout) {
-				Component uc = constructUploadField(e.getKey());
-				((Layout) hc).replaceComponent(e.getValue(), uc);
-				uploads.get(isViewMode()).put(e.getKey(), uc);
-			}
-		}
-
-		// refresh preview components
-		for (Entry<AttributeModel, Component> e : previews.get(isViewMode()).entrySet()) {
-			HasComponents hc = e.getValue().getParent();
-			if (hc instanceof Layout) {
-				Component pv = constructImagePreview(e.getKey());
-				((Layout) hc).replaceComponent(e.getValue(), pv);
-				previews.get(isViewMode()).put(e.getKey(), pv);
-			}
-		}
-
-		// refresh any fields that need it
-		for (Field<?> f : groups.get(isViewMode()).getFields()) {
-			if (f instanceof Refreshable) {
-				((Refreshable) f).refresh();
-			}
-		}
-
-<<<<<<< HEAD
-=======
-		// enable/disable fields for create only mode
-		disableCreateOnlyFields();
-
->>>>>>> a876f9d7
-		// update the title label
-		Label newTitleLabel = constructTitleLabel();
-		titleBars.get(isViewMode()).replaceComponent(titleLabels.get(isViewMode()), newTitleLabel);
-		titleLabels.put(isViewMode(), newTitleLabel);
-
-		// change caption depending on entity state
-		updateSaveButtonCaptions();
-
-		for (Button b : getCancelButtons()) {
-			b.setVisible((!isViewMode() && !getFormOptions().isHideCancelButton())
-					|| (getFormOptions().isFormNested() && entity.getId() == null));
-		}
-
-<<<<<<< HEAD
-=======
-		if (receiver != null) {
-			receiver.signalDetailsComponentValid(this, this.isValid());
-		}
-
->>>>>>> a876f9d7
-	}
-
-	public void setFormTitleWidth(Integer formTitleWidth) {
-		this.formTitleWidth = formTitleWidth;
-	}
-
-	/**
-	 * Hides/shows a group of components
-	 * 
-	 * @param c
-	 *            the parent component of the group
-	 * @param visible
-	 *            whether to set the component to visible
-	 */
-	private void setGroupVisible(Object c, boolean visible) {
-		if (c != null) {
-			if (c instanceof Component) {
-				((Component) c).setVisible(visible);
-			} else if (c instanceof Tab) {
-				((Tab) c).setVisible(visible);
-			}
-		}
-	}
-
-	/**
-	 * Shows or hides a label
-	 * 
-	 * @param propertyName
-	 *            the name of the property for which to show/hide the label
-	 * @param visible
-	 *            whether to show the label
-	 */
-	public void setLabelVisible(String propertyName, boolean visible) {
-		AttributeModel am = getEntityModel().getAttributeModel(propertyName);
-		if (am != null) {
-			Component label = labels.get(isViewMode()).get(am);
-			if (label != null) {
-				if (ClassUtils.getFieldValue(entity, propertyName) != null) {
-					label.setVisible(visible);
-					label.setCaption(am.getDisplayName());
-				} else {
-					label.setVisible(false);
-					label.setCaption(null);
-				}
-			}
-
-		}
-	}
-
-	public void setSupportsIteration(boolean supportsIteration) {
-		this.supportsIteration = supportsIteration;
-	}
-
-	public void setViewMode(boolean viewMode) {
-		setViewMode(viewMode, true);
-	}
-
-	/**
-	 * Switches the form from or to view mode
-	 * 
-	 * @param viewMode
-	 *            the new view mode
-	 */
-	private void setViewMode(boolean viewMode, boolean checkIterationButtons) {
-		boolean oldMode = this.viewMode;
-
-		// check what the new view mode must become and adapt the screen
-		this.viewMode = !isEditAllowed() || viewMode;
-
-		BeanItem<T> beanItem = new BeanItem<>(entity);
-		groups.get(isViewMode()).setItemDataSource(beanItem);
-
-		constructTitleLabel();
-		reconstructLabels();
-		build();
-
-		checkIterationButtonState(checkIterationButtons);
-
-		// if this is the first time in edit mode, post process the editable
-		// fields
-		if (!isViewMode() && !fieldsProcessed) {
-			postProcessEditFields();
-			fieldsProcessed = true;
-		}
-
-		// update button captions
-		updateSaveButtonCaptions();
-<<<<<<< HEAD
-=======
-		disableCreateOnlyFields();
->>>>>>> a876f9d7
-
-		// preserve tab index when switching
-		if (tabSheets.get(oldMode) != null) {
-			Component c = tabSheets.get(oldMode).getSelectedTab();
-			int index = VaadinUtils.getTabIndex(tabSheets.get(oldMode), tabSheets.get(oldMode).getTab(c).getCaption());
-			tabSheets.get(this.viewMode).setSelectedTab(index);
-
-			// focus first field
-			if (!isViewMode() && firstFields.get(index) != null) {
-				firstFields.get(index).focus();
-			}
-		} else if (firstFields.get(0) != null) {
-			firstFields.get(0).focus();
-		}
-
-<<<<<<< HEAD
-		if (oldMode != this.viewMode) {
-			afterModeChanged(isViewMode());
-		}
-	}
-
-	/**
-=======
-		resetComponentErrors();
-
-		if (oldMode != this.viewMode) {
-			afterModeChanged(isViewMode());
-			for (Field<?> f : groups.get(isViewMode()).getFields()) {
-				if (f instanceof DetailsEditLayout<?, ?>) {
-					DetailsEditLayout<?, ?> detMode = (DetailsEditLayout<?, ?>) f;
-					detMode.signalModeChange(isViewMode());
-				}
-			}
-		}
-	}
-
-	/**
-	 * Overwrite the value of the title label
-	 * 
-	 * @param value
-	 *            the desired value
-	 */
-	public void setTitleLabel(String value) {
-		titleLabels.get(isViewMode()).setValue(value);
-	}
-
-	/**
->>>>>>> a876f9d7
-	 * Method used the notify this form that a detail component is valid or not
-	 * 
-	 * @param component
-	 *            the component
-	 * @param valid
-	 *            whether the component is valid
-	 */
-<<<<<<< HEAD
-	public void signalDetailsTableValid(SignalsParent component, boolean valid) {
-		detailTablesValid.put(component, valid);
-		checkSaveButtonState();
-=======
-	public void signalDetailsComponentValid(SignalsParent component, boolean valid) {
-		if (ValidationMode.DISABLE_BUTTON.equals(getFormOptions().getValidationMode())) {
-			detailComponentsValid.put(component, valid);
-			checkSaveButtonState();
-			if (receiver != null) {
-				receiver.signalDetailsComponentValid(this, isValid());
-			}
-		}
->>>>>>> a876f9d7
-	}
-
-	/**
-	 * Apply styling to a label
-	 * 
-	 * @param propertyName
-	 *            the name of the property
-	 * @param className
-	 *            the name of the CSS class to add
-	 */
-	public void styleLabel(String propertyName, String className) {
-		AttributeModel am = getEntityModel().getAttributeModel(propertyName);
-		if (am != null) {
-			Component editLabel = labels.get(false) == null ? null : labels.get(false).get(am);
-			Component viewLabel = labels.get(true) == null ? null : labels.get(true).get(am);
-
-			if (editLabel != null) {
-				editLabel.addStyleName(className);
-			}
-
-			if (viewLabel != null) {
-				viewLabel.addStyleName(className);
-			}
-		}
-	}
-
-	/**
-<<<<<<< HEAD
-	 * Sets the caption of the save button depending on whether we are creating
-	 * or updating an entity
-=======
-	 * Removes any error messages from the individual form components
-	 */
-	private void resetComponentErrors() {
-		for (Field<?> f : groups.get(isViewMode()).getFields()) {
-			((AbstractField<?>) f).setComponentError(null);
-		}
-	}
-
-	/**
-	 * Sets the caption of the save button depending on whether we are creating or
-	 * updating an entity
->>>>>>> a876f9d7
-	 */
-	private void updateSaveButtonCaptions() {
-		for (Button b : getSaveButtons()) {
-			if (entity.getId() != null) {
-				b.setCaption(message("ocs.save.existing"));
-			} else {
-				b.setCaption(message("ocs.save.new"));
-			}
-		}
-	}
-<<<<<<< HEAD
-=======
-
-	public boolean isNestedMode() {
-		return nestedMode;
-	}
-
-	public void setNestedMode(boolean nestedMode) {
-		this.nestedMode = nestedMode;
-	}
-
-	public Collection<Field<?>> getFields(boolean viewMode) {
-		return groups.get(viewMode).getFields();
-	}
-
-	public ReceivesSignal getReceiver() {
-		return receiver;
-	}
-
-	public void setReceiver(ReceivesSignal receiver) {
-		this.receiver = receiver;
-	}
-
-	/**
-	 * Validates all fields and returns true if an error occurs
-	 * 
-	 * @return
-	 */
-	public boolean validateAllFields() {
-		boolean error = false;
-		if (ValidationMode.VALIDATE_DIRECTLY.equals(getFormOptions().getValidationMode())) {
-			for (Field<?> f : groups.get(isViewMode()).getFields()) {
-				try {
-					f.validate();
-					((AbstractField<?>) f).setComponentError(null);
-				} catch (InvalidValueException ex) {
-					error = true;
-					((AbstractField<?>) f).setComponentError(new UserError(ex.getLocalizedMessage()));
-				}
-
-				// propagate to child form
-				if (f instanceof SignalsParent) {
-					error |= ((SignalsParent) f).validateAllFields();
-				}
-			}
-		}
-		return error;
-	}
-
-	public Consumer<T> getCustomSaveConsumer() {
-		return customSaveConsumer;
-	}
-
-	public void setCustomSaveConsumer(Consumer<T> customSaveConsumer) {
-		this.customSaveConsumer = customSaveConsumer;
-	}
->>>>>>> a876f9d7
+        extends AbstractModelBasedForm<ID, T> implements SignalsParent, ReceivesSignal {
+
+    /**
+     * A custom field that can be used to upload a file
+     *
+     * @author bas.ruttent
+     */
+    private final class UploadComponent extends CustomField<byte[]> {
+
+        private AttributeModel attributeModel;
+
+        private UploadComponent(AttributeModel attributeModel) {
+            this.attributeModel = attributeModel;
+        }
+
+        @Override
+        public Class<? extends byte[]> getType() {
+            return byte[].class;
+        }
+
+        @Override
+        protected Component initContent() {
+            final byte[] bytes = ClassUtils.getBytes(getEntity(), attributeModel.getName());
+            final Embedded image = new DefaultEmbedded(null, bytes);
+
+            VerticalLayout main = new DefaultVerticalLayout(false, true);
+
+            // for a LOB field, create an upload and an image
+            // retrieve the current value
+            if (attributeModel.isImage()) {
+                image.setStyleName(DynamoConstants.CSS_CLASS_UPLOAD);
+                image.setVisible(bytes != null);
+                main.addComponent(image);
+            } else {
+                Label label = new Label(message("ocs.no.preview.available"));
+                main.addComponent(label);
+            }
+
+            // callback object to handle successful upload
+            UploadReceiver receiver = new UploadReceiver(image, attributeModel.getName(),
+                    attributeModel.getFileNameProperty(), attributeModel.getAllowedExtensions().toArray(new String[0]));
+
+            HorizontalLayout buttonBar = new DefaultHorizontalLayout(false, true, true);
+            main.addComponent(buttonBar);
+
+            Upload upload = new Upload(null, receiver);
+            upload.addSucceededListener(receiver);
+            buttonBar.addComponent(upload);
+
+            // a button used to clear the image
+            Button clearButton = new Button(message("ocs.clear"));
+            clearButton.addClickListener(event -> {
+                ClassUtils.clearFieldValue(getEntity(), attributeModel.getName(), byte[].class);
+                image.setVisible(false);
+                if (attributeModel.getFileNameProperty() != null) {
+                    ClassUtils.clearFieldValue(getEntity(), attributeModel.getFileNameProperty(), String.class);
+                    refreshLabel(attributeModel.getFileNameProperty());
+                }
+            });
+            buttonBar.addComponent(clearButton);
+            setCaption(attributeModel.getDisplayName());
+
+            return main;
+        }
+
+    }
+
+    /**
+     * Callback object for handling a file upload
+     *
+     * @author bas.rutten
+     */
+    private final class UploadReceiver implements SucceededListener, Receiver {
+
+        // the name of the field that must be updated
+        private String fieldName;
+
+        // the name of the file that is uploaded
+        private String fileNameFieldName;
+
+        private ByteArrayOutputStream stream;
+
+        private String[] supportedExtensions;
+
+        // the target component that must be updated after an upload
+        private Embedded target;
+
+        /**
+         * Constructor
+         *
+         * @param target              the target component that must be updated after an upload
+         * @param fieldName           the name of the field
+         * @param supportedExtensions the supported file extensions
+         */
+        private UploadReceiver(Embedded target, String fieldName, String fileNameFieldName,
+                               String... supportedExtensions) {
+            this.target = target;
+            this.fieldName = fieldName;
+            this.fileNameFieldName = fileNameFieldName;
+            this.supportedExtensions = supportedExtensions;
+        }
+
+        @Override
+        public OutputStream receiveUpload(String filename, String mimeType) {
+            stream = new ByteArrayOutputStream();
+            return stream;
+        }
+
+        @Override
+        public void uploadSucceeded(SucceededEvent event) {
+            if (stream != null && stream.toByteArray().length > 0) {
+                String extension = FilenameUtils.getExtension(event.getFilename());
+
+                if (supportedExtensions == null || supportedExtensions.length == 0
+                        || (extension != null && Arrays.asList(supportedExtensions).contains(extension.toLowerCase()))) {
+
+                    // set the image source
+                    if (target != null) {
+                        target.setVisible(true);
+                        StreamResource.StreamSource ss = (StreamResource.StreamSource) () -> new ByteArrayInputStream(
+                                stream.toByteArray());
+                        target.setSource(new StreamResource(ss, System.nanoTime() + ".png"));
+                    }
+
+                    // copy the bytes to the entity
+                    ClassUtils.setBytes(stream.toByteArray(), getEntity(), fieldName);
+
+                    // also set the file name if needed
+                    if (fileNameFieldName != null) {
+                        ClassUtils.setFieldValue(getEntity(), fileNameFieldName, event.getFilename());
+                        refreshLabel(fileNameFieldName);
+                    }
+                } else {
+                    showNotifification(message("ocs.modelbasededitform.upload.format.invalid"),
+                            Notification.Type.ERROR_MESSAGE);
+                }
+            }
+        }
+    }
+
+    private static final long serialVersionUID = 2201140375797069148L;
+
+    private static final String EDIT_BUTTON_DATA = "editButton";
+
+    private static final String SAVE_BUTTON_DATA = "saveButton";
+
+    private static final String BACK_BUTTON_DATA = "backButton";
+
+    private static final String CANCEL_BUTTON_DATA = "cancelButton";
+
+    private static final String NEXT_BUTTON_DATA = "nextButton";
+
+    private static final String PREV_BUTTON_DATA = "prevButton";
+
+    /**
+     * For keeping track of attribute groups per view mode
+     */
+    private Map<Boolean, Map<String, Object>> attributeGroups = new HashMap<>();
+
+    /**
+     * The relations to fetch when selecting a single detail relation
+     */
+    private FetchJoinInformation[] detailJoins;
+
+    /**
+     * Indicates whether all details tables for editing complex fields are valid
+     */
+    private Map<SignalsParent, Boolean> detailComponentsValid = new HashMap<>();
+
+    /**
+     * The selected entity
+     */
+    private T entity;
+
+    /**
+     * The field factory
+     */
+    private ModelBasedFieldFactory<T> fieldFactory;
+
+    /**
+     * Indicates whether the fields have been post processed
+     */
+    private boolean fieldsProcessed;
+
+    /**
+     * Groups for data binding (one for each view mode)
+     */
+    private Map<Boolean, BeanFieldGroup<T>> groups = new HashMap<>();
+
+    /**
+     * A map containing all the labels that were added - used to replace the
+     * label
+     * values as the selected entity changes
+     */
+    private Map<Boolean, Map<AttributeModel, Component>> labels = new HashMap<>();
+
+    private VerticalLayout mainEditLayout;
+
+    private VerticalLayout mainViewLayout;
+
+    private Map<Boolean, List<Button>> buttons = new HashMap<>();
+
+    private BaseService<ID, T> service;
+
+    private Map<Boolean, TabSheet> tabSheets = new HashMap<>();
+
+    private Map<Boolean, HorizontalLayout> titleBars = new HashMap<>();
+
+    private Map<Boolean, Label> titleLabels = new HashMap<>();
+
+    private Map<Boolean, Map<AttributeModel, Component>> uploads = new HashMap<>();
+
+    private Map<Boolean, Map<AttributeModel, Component>> previews = new HashMap<>();
+
+    private Map<Boolean, Set<String>> alreadyBound = new HashMap<>();
+
+    /**
+     * Map from tab index to the first field on each tab
+     */
+    private Map<Integer, Field<?>> firstFields = new HashMap<>();
+
+    private ReceivesSignal receiver;
+    /**
+     * The width of the title caption above the form (in pixels)
+     */
+    private Integer formTitleWidth;
+
+    /**
+     * Whether the component supports iteration over the records
+     */
+    private boolean supportsIteration;
+
+    /**
+     * Whether to display the component in view mode
+     */
+    private boolean viewMode;
+
+    private List<CanAssignEntity<ID, T>> assignEntityToFields = new ArrayList<>();
+
+    /**
+     * Whether the form is in nested mode
+     */
+    private boolean nestedMode;
+
+    private Consumer<T> customSaveConsumer;
+
+    /**
+     * Constructor
+     *
+     * @param entity       the entity
+     * @param service      the service
+     * @param entityModel  the entity model
+     * @param formOptions  the form options
+     * @param fieldFilters the field filters
+     */
+    public ModelBasedEditForm(T entity, BaseService<ID, T> service, EntityModel<T> entityModel, FormOptions formOptions,
+                              Map<String, Filter> fieldFilters) {
+        super(formOptions, fieldFilters, entityModel);
+        this.service = service;
+        this.entity = entity;
+        afterEntitySet(entity);
+        Class<T> clazz = service.getEntityClass();
+
+        // set the custom field factory
+        this.fieldFactory = ModelBasedFieldFactory.getInstance(entityModel, getMessageService());
+
+        // open in view mode when this is requested, and it is not a new object
+        this.viewMode = !isEditAllowed() || (formOptions.isOpenInViewMode() && entity.getId() != null);
+
+        // set up a bean field group for automatic binding and validation
+        BeanItem<T> beanItem = new BeanItem<>(entity);
+        BeanFieldGroup<T> group = new BeanFieldGroup<>(clazz);
+        group.setItemDataSource(beanItem);
+        group.setBuffered(false);
+        groups.put(Boolean.FALSE, group);
+
+        beanItem = new BeanItem<>(entity);
+        group = new BeanFieldGroup<>(clazz);
+        group.setItemDataSource(beanItem);
+        group.setBuffered(false);
+        groups.put(Boolean.TRUE, group);
+
+        // init panel maps
+        attributeGroups.put(Boolean.TRUE, new HashMap<>());
+        attributeGroups.put(Boolean.FALSE, new HashMap<>());
+
+        alreadyBound.put(Boolean.TRUE, new HashSet<>());
+        alreadyBound.put(Boolean.FALSE, new HashSet<>());
+
+        buttons.put(Boolean.TRUE, new ArrayList<>());
+        buttons.put(Boolean.FALSE, new ArrayList<>());
+    }
+
+    /**
+     * Adds a field for a certain attribute
+     *
+     * @param parent         the layout to which to add the field
+     * @param entityModel    the entity model
+     * @param attributeModel the attribute model
+     */
+    private void addField(Layout parent, EntityModel<T> entityModel, AttributeModel attributeModel, int tabIndex,
+                          boolean sameRow) {
+        AttributeType type = attributeModel.getAttributeType();
+        if (!alreadyBound.get(isViewMode()).contains(attributeModel.getPath()) && attributeModel.isVisible()
+                && (AttributeType.BASIC.equals(type) || AttributeType.LOB.equals(type)
+                || attributeModel.isComplexEditable())) {
+            if (EditableType.READ_ONLY.equals(attributeModel.getEditableType()) || isViewMode()) {
+                if (attributeModel.isUrl()) {
+                    // display a complex component even in read-only mode
+                    constructField(parent, entityModel, attributeModel, true, tabIndex, sameRow);
+                } else if (AttributeType.LOB.equals(type) && attributeModel.isImage()) {
+                    // image preview
+                    Component c = constructImagePreview(attributeModel);
+                    parent.addComponent(c);
+                    previews.get(isViewMode()).put(attributeModel, c);
+                } else if (AttributeType.LOB.equals(type) && attributeModel.isImage()) {
+                    // image preview
+                    Component c = constructImagePreview(attributeModel);
+                    parent.addComponent(c);
+                    previews.get(isViewMode()).put(attributeModel, c);
+                } else if (AttributeType.DETAIL.equals(type) && attributeModel.isComplexEditable()) {
+                    Field<?> f = constructCustomField(entityModel, attributeModel, viewMode);
+                    if (f instanceof DetailsEditTable) {
+                        // a details edit table or details edit layoutmust alwaysbe displayed
+                        constructField(parent, entityModel, attributeModel, true, tabIndex, sameRow);
+                    } else {
+                        constructLabel(parent, entityModel, attributeModel, tabIndex, sameRow);
+                    }
+                } else {
+                    Field<?> f = constructCustomField(entityModel, attributeModel, viewMode);
+                    if (f instanceof UseInViewMode) {
+                        constructField(parent, entityModel, attributeModel, true, tabIndex, sameRow);
+                    } else {// otherwise display a label
+                        constructLabel(parent, entityModel, attributeModel, tabIndex, sameRow);
+                    }
+                }
+            } else {
+                // display an editable field
+                if (AttributeType.BASIC.equals(type) || AttributeType.MASTER.equals(type)
+                        || AttributeType.DETAIL.equals(type) || AttributeType.ELEMENT_COLLECTION.equals(type)) {
+                    constructField(parent, entityModel, attributeModel, false, tabIndex, sameRow);
+                } else if (AttributeType.LOB.equals(type)) {
+                    // for a LOB field we need to construct a rather
+                    // elaborate upload component
+                    UploadComponent uploadForm = constructUploadField(attributeModel);
+                    parent.addComponent(uploadForm);
+                    uploads.get(isViewMode()).put(attributeModel, uploadForm);
+                }
+            }
+            alreadyBound.get(isViewMode()).add(attributeModel.getPath());
+        }
+    }
+
+    /**
+     * Add a listener to respond to a tab change and focus the first available field
+     *
+     * @param tabSheet
+     */
+    private void addTabChangeListener(TabSheet tabSheet) {
+        tabSheet.addSelectedTabChangeListener(event -> {
+            Component c = event.getTabSheet().getSelectedTab();
+            if (tabSheets.get(isViewMode()) != null && tabSheets.get(isViewMode()).getTab(c) != null) {
+                int index = VaadinUtils.getTabIndex(tabSheets.get(isViewMode()),
+                        tabSheets.get(isViewMode()).getTab(c).getCaption());
+                afterTabSelected(index);
+                if (firstFields.get(index) != null) {
+                    firstFields.get(index).focus();
+                }
+            }
+        });
+    }
+
+    /**
+     * Method that is called after the user is done editing an entity
+     *
+     * @param cancel    whether the user cancelled the editing
+     * @param newObject whether the object is a new object
+     * @param entity    the entity
+     */
+    protected void afterEditDone(boolean cancel, boolean newObject, T entity) {
+        // override in subclass
+    }
+
+    /**
+     * Respond to the setting of a new entity as the selected entity. This can
+     * be
+     * used to fetch any additionally required data
+     *
+     * @param entity the entity
+     */
+    protected void afterEntitySet(T entity) {
+        // override in subclass
+    }
+
+    /**
+     * @param layout
+     * @param viewMode
+     */
+    protected void afterLayoutBuilt(Layout layout, boolean viewMode) {
+        // after the layout
+    }
+
+    /**
+     * Callback method that is called after the mode has changed from or to view
+     * mode
+     */
+    protected void afterModeChanged(boolean viewMode) {
+        // overwrite in subclasses
+    }
+
+    /**
+     * Callback method that is called after a tab has been selected
+     *
+     * @param tabIndex the zero-based index of the selected tab
+     */
+    protected void afterTabSelected(int tabIndex) {
+        // overwrite in subclasses
+    }
+
+    /**
+     * Called after the user navigates back to a search screen using the back
+     * button
+     *
+     * @return
+     */
+    protected void back() {
+        // overwrite in subclasses
+    }
+
+    /**
+     * Main build method - lazily constructs the layout for either edit or view
+     * mode
+     */
+    @Override
+    public void build() {
+        if (isViewMode()) {
+            if (mainViewLayout == null) {
+                Map<AttributeModel, Component> map = new HashMap<>();
+                labels.put(Boolean.TRUE, map);
+
+                Map<AttributeModel, Component> uploadMap = new HashMap<>();
+                uploads.put(Boolean.TRUE, uploadMap);
+
+                Map<AttributeModel, Component> previewMap = new HashMap<>();
+                previews.put(Boolean.TRUE, previewMap);
+
+                mainViewLayout = buildMainLayout(getEntityModel());
+            }
+            setCompositionRoot(mainViewLayout);
+        } else {
+            if (mainEditLayout == null) {
+                Map<AttributeModel, Component> map = new HashMap<>();
+                labels.put(Boolean.FALSE, map);
+
+                Map<AttributeModel, Component> uploadMap = new HashMap<>();
+                uploads.put(Boolean.FALSE, uploadMap);
+
+                Map<AttributeModel, Component> previewMap = new HashMap<>();
+                previews.put(Boolean.FALSE, previewMap);
+
+                mainEditLayout = buildMainLayout(getEntityModel());
+
+                if (!fieldsProcessed) {
+                    postProcessEditFields();
+                    fieldsProcessed = true;
+                }
+            }
+            setCompositionRoot(mainEditLayout);
+        }
+
+    }
+
+    /**
+     * Constructs the main layout of the screen
+     *
+     * @param entityModel
+     * @return
+     */
+    protected VerticalLayout buildMainLayout(EntityModel<T> entityModel) {
+        VerticalLayout layout = new DefaultVerticalLayout(false, true);
+
+        titleLabels.put(isViewMode(), constructTitleLabel());
+
+
+        titleBars.put(isViewMode(), new DefaultHorizontalLayout(false, true, true));
+        titleBars.get(isViewMode()).addComponent(titleLabels.get(isViewMode()));
+
+        HorizontalLayout buttonBar = null;
+        if (!nestedMode) {
+            buttonBar = constructButtonBar(false);
+            buttonBar.setSizeUndefined();
+            if (getFormOptions().isPlaceButtonBarAtTop()) {
+                layout.addComponent(buttonBar);
+            } else {
+                titleBars.get(isViewMode()).addComponent(buttonBar);
+            }
+        }
+        layout.addComponent(titleBars.get(isViewMode()));
+        titleBars.get(isViewMode()).setVisible(!nestedMode);
+
+        Layout form = null;
+        if (entityModel.usesDefaultGroupOnly()) {
+            form = new FormLayout();
+        } else {
+            form = new DefaultVerticalLayout(false, true);
+        }
+
+        // in case of vertical layout (the default), don't use the entire screen
+        if (ScreenMode.VERTICAL.equals(getFormOptions().getScreenMode())) {
+            form.setStyleName(DynamoConstants.CSS_CLASS_HALFSCREEN);
+        }
+
+        if (!entityModel.usesDefaultGroupOnly()) {
+            // display the attributes in groups
+
+            boolean tabs = AttributeGroupMode.TABSHEET.equals(getFormOptions().getAttributeGroupMode());
+            if (tabs) {
+                TabSheet tabSheet = new TabSheet();
+                tabSheets.put(isViewMode(), tabSheet);
+                form.addComponent(tabSheet);
+
+                // focus first field after tab change
+                addTabChangeListener(tabSheet);
+            }
+
+            if (getParentGroupHeaders() != null && getParentGroupHeaders().length > 0) {
+                // extra layer of grouping (always tabs)
+                int tabIndex = 0;
+                for (String parentGroupHeader : getParentGroupHeaders()) {
+                    Layout innerForm = constructAttributeGroupLayout(form, tabs, tabSheets.get(isViewMode()),
+                            parentGroupHeader, false);
+
+                    // add a tab sheet on the inner level if needed
+                    TabSheet innerTabSheet = null;
+                    boolean innerTabs = !tabs;
+                    if (innerTabs) {
+                        innerTabSheet = new TabSheet();
+                        innerForm.addComponent(innerTabSheet);
+                    }
+
+                    // add all appropriate inner groups
+                    processParentHeaderGroup(parentGroupHeader, innerForm, innerTabs, innerTabSheet, tabIndex);
+                    tabIndex++;
+                }
+            } else {
+                // just one layer of attribute groups
+                int tabIndex = 0;
+                for (String attributeGroup : entityModel.getAttributeGroups()) {
+
+                    if (entityModel.isAttributeGroupVisible(attributeGroup, isViewMode())) {
+                        Layout innerForm = constructAttributeGroupLayout(form, tabs, tabSheets.get(isViewMode()),
+                                attributeGroup, true);
+                        if (ScreenMode.VERTICAL.equals(getFormOptions().getScreenMode())) {
+                            innerForm.setStyleName(DynamoConstants.CSS_CLASS_HALFSCREEN);
+                        }
+
+                        for (AttributeModel attributeModel : entityModel.getAttributeModelsForGroup(attributeGroup)) {
+                            addField(innerForm, entityModel, attributeModel, tabIndex, false);
+                        }
+                        if (AttributeGroupMode.TABSHEET.equals(getFormOptions().getAttributeGroupMode())) {
+                            tabIndex++;
+                        }
+                    }
+                }
+            }
+        } else {
+            // iterate over the attributes and add them to the form (without any
+            // grouping)
+            for (AttributeModel attributeModel : entityModel.getAttributeModels()) {
+                addField(form, entityModel, attributeModel, 0, false);
+            }
+        }
+
+        constructCascadeListeners();
+        layout.addComponent(form);
+
+        if (firstFields.get(0) != null) {
+            firstFields.get(0).focus();
+        }
+
+        if (!nestedMode) {
+            buttonBar = constructButtonBar(true);
+            buttonBar.setSizeUndefined();
+            layout.addComponent(buttonBar);
+        } else {
+            // no button bar needed, but we do need value change listeners
+            for (Field<?> f : groups.get(isViewMode()).getFields()) {
+                f.addValueChangeListener(event -> {
+                    if (receiver != null
+                            && ValidationMode.DISABLE_BUTTON.equals(getFormOptions().getValidationMode())) {
+                        receiver.signalDetailsComponentValid(this, this.isValid());
+                    }
+
+                    // always clear validation errors
+                    ((AbstractField<?>) f).setComponentError(null);
+                });
+            }
+
+        }
+        checkSaveButtonState();
+        disableCreateOnlyFields();
+        afterLayoutBuilt(form, isViewMode());
+
+        return layout;
+    }
+
+    /**
+     * Checks the state of the iteration (prev/next) buttons. These will be
+     * shown in
+     * view mode or if the form only supports an edit mode
+     *
+     * @param checkEnabled whether to check if the buttons should be enabled
+     */
+    private void checkIterationButtonState(boolean checkEnabled) {
+        for (Button b : filterButtons(NEXT_BUTTON_DATA)) {
+            b.setVisible(isSupportsIteration() && getFormOptions().isShowNextButton() && entity.getId() != null);
+            if (checkEnabled && b.isVisible() && (isViewMode() || !getFormOptions().isOpenInViewMode())) {
+                b.setEnabled(true);
+            } else {
+                b.setEnabled(false);
+            }
+        }
+        for (Button b : filterButtons(PREV_BUTTON_DATA)) {
+            b.setVisible(isSupportsIteration() && getFormOptions().isShowPrevButton() && entity.getId() != null);
+            if (checkEnabled && b.isVisible() && (isViewMode() || !getFormOptions().isOpenInViewMode())) {
+                b.setEnabled(true);
+            } else {
+                b.setEnabled(false);
+            }
+        }
+    }
+
+    /**
+     * Sets the state (enabled/disabled) of the save button. The button is* enabled* if the from is
+     * valid and all of its detail tables are as well
+     */
+    private void checkSaveButtonState() {
+        for (Button saveButton : buttons.get(isViewMode())) {
+            if (SAVE_BUTTON_DATA.equals(saveButton.getData())) {
+                if (ValidationMode.DISABLE_BUTTON.equals(getFormOptions().getValidationMode())) {
+                    saveButton.setEnabled(isValid());
+                } else {
+                    saveButton.setEnabled(true);
+                }
+            }
+        }
+    }
+
+    /**
+     * Check if the form isvalid *
+     *
+     * @return
+     */
+    public boolean isValid() {
+        boolean valid = groups.get(isViewMode()).isValid();
+        valid &= detailComponentsValid.values().stream().allMatch(x -> x);
+        return valid;
+    }
+
+    /**
+     * Construct the layout (form and panel) for an attribute group
+     *
+     * @param parent     the parent component
+     * @param tabs       whether to include the component in a tab sheet
+     * @param tabSheet   the parent tab sheet (only used if the "tabs" parameter is
+     *                   true)
+     * @param messageKey caption of the panel or tab sheet
+     * @param lowest     indicates whether this is the lowest level
+     * @return
+     */
+    private Layout constructAttributeGroupLayout(Layout parent, boolean tabs, TabSheet tabSheet, String messageKey,
+                                                 boolean lowest) {
+        Layout innerLayout = null;
+        if (lowest) {
+            innerLayout = new FormLayout();
+            ((FormLayout) innerLayout).setMargin(true);
+            if (!tabs) {
+                innerLayout.setStyleName(DynamoConstants.CSS_CLASS_HALFSCREEN);
+            }
+        } else {
+            innerLayout = new DefaultVerticalLayout(true, true);
+        }
+
+        if (tabs) {
+            Tab added = tabSheet.addTab(innerLayout, message(messageKey));
+            attributeGroups.get(isViewMode()).put(messageKey, added);
+        } else {
+            CollapsiblePanel panel = new CollapsiblePanel();
+            panel.setStyleName("attributePanel");
+            panel.setCaption(message(messageKey));
+            panel.setContent(innerLayout);
+            parent.addComponent(panel);
+
+            attributeGroups.get(isViewMode()).put(messageKey, panel);
+        }
+        return innerLayout;
+    }
+
+    private HorizontalLayout constructButtonBar(boolean bottom) {
+        HorizontalLayout buttonBar = new DefaultHorizontalLayout();
+
+        // button to go back to the main screen when in view mode
+        Button backButton = new Button(message("ocs.back"));
+        backButton.setIcon(FontAwesome.BACKWARD);
+        backButton.addClickListener(event -> back());
+        backButton.setVisible(isViewMode() && getFormOptions().isShowBackButton());
+        backButton.setData(BACK_BUTTON_DATA);
+        buttonBar.addComponent(backButton);
+        buttons.get(isViewMode()).add(backButton);
+
+        // in edit mode, display a cancel button
+        Button cancelButton = new Button(message("ocs.cancel"));
+        cancelButton.setData(CANCEL_BUTTON_DATA);
+        cancelButton.addClickListener(event -> {
+            if (entity.getId() != null) {
+                entity = service.fetchById(entity.getId(), getDetailJoins());
+            }
+            afterEditDone(true, entity.getId() == null, entity);
+        });
+        cancelButton.setVisible((!isViewMode() && !getFormOptions().isHideCancelButton())
+                || (getFormOptions().isFormNested() && entity.getId() == null));
+        cancelButton.setIcon(FontAwesome.BAN);
+        buttonBar.addComponent(cancelButton);
+        buttons.get(isViewMode()).add(cancelButton);
+
+        // create the save button
+        if (!isViewMode()) {
+            Button saveButton = constructSaveButton(bottom);
+            buttonBar.addComponent(saveButton);
+            buttons.get(isViewMode()).add(saveButton);
+
+        }
+
+        // create the edit button
+        Button editButton = new Button(message("ocs.edit"));
+        editButton.setIcon(FontAwesome.PENCIL);
+        editButton.addClickListener(event -> setViewMode(false));
+        buttonBar.addComponent(editButton);
+        buttons.get(isViewMode()).add(editButton);
+        editButton.setData(EDIT_BUTTON_DATA);
+        editButton.setVisible(isViewMode() && getFormOptions().isEditAllowed() && isEditAllowed());
+
+        // button for moving to the previous record
+        Button prevButton = new Button(message("ocs.previous"));
+        prevButton.setIcon(FontAwesome.ARROW_LEFT);
+        prevButton.addClickListener(e -> {
+            T prev = getPrevEntity(getEntity());
+            if (prev != null) {
+                setEntity(prev, true);
+            } else {
+                prevButton.setEnabled(false);
+            }
+        });
+        prevButton.setData(PREV_BUTTON_DATA);
+        buttons.get(isViewMode()).add(prevButton);
+        buttonBar.addComponent(prevButton);
+
+        // button for moving to the next record
+        Button nextButton = new Button(message("ocs.next"));
+        nextButton.setIcon(FontAwesome.ARROW_RIGHT);
+        nextButton.addClickListener(e -> {
+            T next = getNextEntity(getEntity());
+            if (next != null) {
+                setEntity(next, true);
+            } else {
+                nextButton.setEnabled(false);
+            }
+        });
+        nextButton.setData(NEXT_BUTTON_DATA);
+        buttons.get(isViewMode()).add(nextButton);
+
+        buttonBar.addComponent(nextButton);
+        prevButton.setVisible(isSupportsIteration() && getFormOptions().isShowPrevButton() && entity.getId() != null);
+        nextButton.setVisible(isSupportsIteration() && getFormOptions().isShowNextButton() && entity.getId() != null);
+
+        postProcessButtonBar(buttonBar, isViewMode());
+
+        return buttonBar;
+    }
+
+    /**
+     * Adds any value change listeners for taking care of cascading search
+     */
+    private void constructCascadeListeners() {
+        for (final AttributeModel am : getEntityModel().getCascadeAttributeModels()) {
+            Field<?> field = groups.get(isViewMode()).getField(am.getPath());
+            if (field != null) {
+                field.addValueChangeListener(event -> {
+                    for (String cascadePath : am.getCascadeAttributes()) {
+                        CascadeMode cm = am.getCascadeMode(cascadePath);
+                        if (CascadeMode.BOTH.equals(cm) || CascadeMode.EDIT.equals(cm)) {
+                            Field<?> cascadeField = groups.get(isViewMode()).getField(cascadePath);
+                            if (cascadeField instanceof Cascadable) {
+                                Cascadable ca = (Cascadable) cascadeField;
+                                if (event.getProperty().getValue() == null) {
+                                    ca.clearAdditionalFilter();
+                                } else {
+                                    ca.setAdditionalFilter(new Compare.Equal(am.getCascadeFilterPath(cascadePath),
+                                            event.getProperty().getValue()));
+                                }
+                            } else {
+                                // field not found or does not support cascading
+                                throw new OCSRuntimeException(
+                                        "Cannot setup cascading from " + am.getPath() + " to " + cascadePath);
+                            }
+                        }
+                    }
+                });
+            }
+        }
+    }
+
+    /**
+     * Creates a custom field
+     *
+     * @param entityModel    the entity model to base the field on
+     * @param attributeModel the attribute model to base the field on
+     * @return
+     */
+    protected Field<?> constructCustomField(EntityModel<T> entityModel, AttributeModel attributeModel,
+                                            boolean viewMode) {
+        // by default, return null. override in subclasses in order to create
+        // specific fields
+        return null;
+    }
+
+    private Component constructImagePreview(AttributeModel attributeModel) {
+        byte[] bytes = ClassUtils.getBytes(getEntity(), attributeModel.getName());
+        Embedded image = new DefaultEmbedded(attributeModel.getDisplayName(), bytes);
+        image.setStyleName(DynamoConstants.CSS_CLASS_UPLOAD);
+        return image;
+    }
+
+    /**
+     * Constructs a field or label for a certain attribute
+     *
+     * @param parent         the parent layout to which to add the field
+     * @param entityModel    the entity model
+     * @param attributeModel the attribute model
+     * @param viewMode       whether the screen is in view mode
+     */
+    @SuppressWarnings({"unchecked", "rawtypes"})
+    private void constructField(Layout parent, EntityModel<T> entityModel, AttributeModel attributeModel,
+                                boolean viewMode, int tabIndex, boolean sameRow) {
+
+        EntityModel<?> em = getFieldEntityModel(attributeModel);
+        // allow the user to override the construction of a field
+        Field<?> field = constructCustomField(entityModel, attributeModel, viewMode);
+        if (field == null) {
+            // if no custom field is defined, then use the default
+            FieldFactoryContextImpl c = new FieldFactoryContextImpl()
+                    .setFieldEntityModel((EntityModel) getFieldEntityModel(attributeModel));
+            c.setAttributeModel(attributeModel);
+            c.setFieldFilters(getFieldFilters());
+            c.setParentEntity(entity);
+            c.setViewMode(viewMode);
+
+            field = fieldFactory.constructField(c);        }
+
+        if (field instanceof URLField) {
+            ((URLField) field)
+                    .setEditable(!isViewMode() && !EditableType.CREATE_ONLY.equals(attributeModel.getEditableType()));
+        }
+
+        // collection tables are normally rendered in both edit and view mode so
+        // they must
+        // be explicitly enabled/disabled
+        if (field instanceof CollectionTable) {
+            ((CollectionTable<?>) field).setViewMode(isViewMode());
+        }
+
+        // set view mode if appropriate
+        if (field instanceof QuickAddListSelect) {
+            ((QuickAddListSelect<?, ?>) field).setViewMode(isViewMode());
+        }
+
+        if (field != null) {
+            // set explicit field width
+            if (!(field instanceof Switch)) {
+                Integer fieldWidth = SystemPropertyUtils.getDefaultFieldWidth();
+
+                if (fieldWidth == null || sameRow || field instanceof DetailsEditLayout
+                        || !attributeModel.getGroupTogetherWith().isEmpty()) {
+                    field.setSizeFull();
+                } else {
+                    field.setWidth(fieldWidth + "px");
+                }
+            }
+            groups.get(viewMode).bind(field, attributeModel.getName());
+
+
+            if (!attributeModel.getGroupTogetherWith().isEmpty()) {
+                // multiple fields behind each other
+                HorizontalLayout horizontal = constructRowLayout(attributeModel, attributeModel.isRequired(),
+                        !(field instanceof CheckBox));
+                Integer fieldWidth = SystemPropertyUtils.getDefaultFieldWidth();
+                if (fieldWidth == null || nestedMode) {
+                    horizontal.setSizeFull();
+                } else {
+                    horizontal.setWidth(fieldWidth + "px");
+                }
+                parent.addComponent(horizontal);
+
+                // add the first field (without caption, unless it's a checkbox)
+                if (!(field instanceof CheckBox)) {
+                    field.setCaption("");
+                }
+
+                // calculate expansion factors
+                float sums = attributeModel.getExpansionFactor();
+                for (String path : attributeModel.getGroupTogetherWith()) {
+                    AttributeModel am = getEntityModel().getAttributeModel(path);
+                    if (am != null) {
+                        sums += am.getExpansionFactor();
+                    }
+                }
+
+                // form layout for holding first field
+                FormLayout fl = constructNestedFormLayout(true);
+                fl.addComponent(field);
+                horizontal.addComponent(fl);
+
+                float ep = attributeModel.getExpansionFactor() / sums;
+                horizontal.setExpandRatio(fl, ep);// form layout for any of the other fields
+                for (String path : attributeModel.getGroupTogetherWith()) {
+                    AttributeModel nestedAm = getEntityModel().getAttributeModel(path);
+                    if (nestedAm != null) {
+                        FormLayout fl2 = constructNestedFormLayout(false);
+                        horizontal.addComponent(fl2);
+                        ep = nestedAm.getExpansionFactor() / sums;
+                        addField(fl2, entityModel, nestedAm, tabIndex, true);
+                        horizontal.setExpandRatio(fl2, ep);
+                    }
+                }
+            } else {
+                parent.addComponent(field);
+            }
+        }
+
+        // set the default value for new objects
+        if (entity.getId() == null && attributeModel.getDefaultValue() != null) {
+            field.getPropertyDataSource().setValue(attributeModel.getDefaultValue());
+        }
+
+        // store a reference to the first field so we can give it focus
+        if (!isViewMode() && firstFields.get(tabIndex) == null && field.isEnabled() && !(field instanceof CheckBox)) {
+            firstFields.put(tabIndex, field);
+        }
+
+        if (field instanceof CanAssignEntity) {
+            assignEntityToFields.add((CanAssignEntity<ID, T>) field);
+        }
+    }
+
+    /**
+     * Constructs a label
+     *
+     * @param parent         the parent component to which the label must be added
+     * @param entityModel    the entity model
+     * @param attributeModel the attribute model for the attribute for which to create a* label
+     * @param tabIndex       the number of components added so far
+     */
+    private void constructLabel(Layout parent, EntityModel<T> entityModel, AttributeModel attributeModel,
+                                int tabIndex,
+                                boolean sameRow) {
+        Component label = constructLabel(entity, attributeModel);
+        labels.get(isViewMode()).put(attributeModel, label);
+
+        if (!attributeModel.getGroupTogetherWith().isEmpty()) {
+            // group multiple attributes on the same line
+            HorizontalLayout horizontal = constructRowLayout(attributeModel, false, true);
+            parent.addComponent(horizontal);
+
+            label.setCaption("");
+
+            FormLayout fl = constructNestedFormLayout(true);
+            fl.addComponent(label);
+            horizontal.addComponent(fl);
+
+            for (String path : attributeModel.getGroupTogetherWith()) {
+                AttributeModel am = entityModel.getAttributeModel(path);
+                if (am != null) {
+                    FormLayout fl2 = constructNestedFormLayout(false);
+                    horizontal.addComponent(fl2);
+                    addField(fl2, getEntityModel(), am, tabIndex, sameRow);
+                }
+
+            }
+        } else {
+            parent.addComponent(label);
+        }
+    }
+
+    /**
+     * Constructs a form layout that is nested inside a horizontal layout when
+     * displaying multiple attributes in the same row
+     *
+     * @param first whether this is the layout for the first component
+     * @return
+     */
+    private FormLayout constructNestedFormLayout(boolean first) {
+        FormLayout fl = new FormLayout();
+        if (first) {
+            fl.setStyleName(DynamoConstants.CSS_FIRST, true);
+        } else {
+            fl.setStyleName(DynamoConstants.CSS_ADDITIONAL, true);
+        }
+        fl.setMargin(false);
+        return fl;
+    }
+
+    /**
+     * Constructs a layout that serves as the basis for displaying multiple* input* components in a
+     * single row
+     *
+     * @param attributeModel the attribute model for the first attribute
+     * @param required       whether to mark the first field as required
+     * @return
+     */
+    private HorizontalLayout constructRowLayout(AttributeModel attributeModel, boolean required, boolean setCaption) {
+        HorizontalLayout horizontal = new DefaultHorizontalLayout(false, true, true);
+        if (setCaption) {
+            horizontal.setCaption(attributeModel.getDisplayName());
+        }
+        horizontal.setStyleName(DynamoConstants.CSS_NESTED, true);
+        if (required) {
+            horizontal.setStyleName(DynamoConstants.CSS_NESTED + " " + DynamoConstants.CSS_REQUIRED, true);
+
+        }
+        return horizontal;
+    }
+
+    /**
+     * Constructs the save button
+     *
+     * @param bottom indicates whether this is the button at the bottom of the screen
+     */
+    private Button constructSaveButton(boolean bottom) {
+        Button saveButton = new Button(
+                (entity != null && entity.getId() != null) ? message("ocs.save.existing") : message("ocs.save.new"));
+        saveButton.setIcon(FontAwesome.SAVE);
+        saveButton.addClickListener(event -> {
+            try {
+
+                // validate all fields
+                boolean error = validateAllFields();
+                if (!error) {
+                    if (getFormOptions().isConfirmSave()) {
+                        // ask for confirmation before saving
+
+                        service.validate(entity);
+                        VaadinUtils.showConfirmDialog(getMessageService(), getMessageService().getMessage(
+                                "ocs.confirm.save", VaadinUtils.getLocale(), getEntityModel().getDisplayName()), () -> {
+                            try {
+                                doSave();
+                            } catch (RuntimeException ex) {
+                                if (!handleCustomException(ex)) {
+                                    handleSaveException(ex);
+                                }
+                            }
+                        });
+                    } else {
+                        if (customSaveConsumer != null) {
+                            customSaveConsumer.accept(entity);
+                        } else {
+                            doSave();
+                        }
+                    }
+                }
+            } catch (RuntimeException ex) {
+                if (!handleCustomException(ex)) {
+                    handleSaveException(ex);
+                }
+            }
+        });
+
+        // enable/disable save button based on form validity
+        saveButton.setData(SAVE_BUTTON_DATA);
+        saveButton.setEnabled(groups.get(isViewMode()).isValid());
+        if (bottom) {
+            for (Field<?> f : groups.get(isViewMode()).getFields()) {
+                f.addValueChangeListener(event -> {
+                    checkSaveButtonState();
+                    ((AbstractField<?>) f).setComponentError(null);
+                });
+            }
+        }
+        return saveButton;
+    }
+
+    private Label constructTitleLabel() {
+        Label label = null;
+
+        // add title label
+        String mainValue = EntityModelUtil.getMainAttributeValue(entity, getEntityModel());
+        if (isViewMode()) {
+            label = new Label(
+                    message("ocs.modelbasededitform.title.view", getEntityModel().getDisplayName(), mainValue),
+                    ContentMode.HTML);
+        } else {
+            if (entity.getId() == null) {
+                // create a new entity
+                label = new Label(message("ocs.modelbasededitform.title.create", getEntityModel().getDisplayName()),
+                        ContentMode.HTML);
+            } else {
+                // update an existing entity
+                label = new Label(
+                        message("ocs.modelbasededitform.title.update", getEntityModel().getDisplayName(), mainValue),
+                        ContentMode.HTML);
+            }
+        }
+
+        if (getFormTitleWidth() != null) {
+            label.setWidth(getFormTitleWidth(), Unit.PIXELS);
+        } else if (SystemPropertyUtils.getDefaultFormTitleWidth() > 0 && !getFormOptions().isPlaceButtonBarAtTop()) {
+            label.setWidth(SystemPropertyUtils.getDefaultFormTitleWidth(), Unit.PIXELS);
+        }
+
+        return label;
+    }
+
+    /**
+     * Constructs an upload field
+     *
+     * @param attributeModel
+     */
+    private UploadComponent constructUploadField(AttributeModel attributeModel) {
+        return new UploadComponent(attributeModel);
+    }
+
+    /**
+     * Disables any fields that are only editable when creating a new entity
+     */
+    private void disableCreateOnlyFields() {
+        if (!isViewMode()) {
+            for (AttributeModel am : getEntityModel().getAttributeModels()) {
+                Field<?> field = groups.get(isViewMode()).getField(am.getPath());
+                if (field != null && EditableType.CREATE_ONLY.equals(am.getEditableType())) {
+                    field.setEnabled(entity.getId() == null);
+                }
+            }
+        }
+    }
+
+    private List<Button> filterButtons(String data) {
+        return Collections.unmodifiableList(
+                buttons.get(isViewMode()).stream().filter(b -> data.equals(b.getData())).collect(Collectors.toList()));
+    }
+
+    public List<Button> getBackButtons() {
+        return filterButtons(BACK_BUTTON_DATA);
+    }
+
+    public List<Button> getCancelButtons() {
+        return filterButtons(CANCEL_BUTTON_DATA);
+    }
+
+    public FetchJoinInformation[] getDetailJoins() {
+        return detailJoins;
+    }
+
+    public List<Button> getEditButtons() {
+        return filterButtons(EDIT_BUTTON_DATA);
+    }
+
+    public T getEntity() {
+        return entity;
+    }
+
+    public Field<?> getField(String propertyName) {
+        return groups.get(isViewMode()).getField(propertyName);
+    }
+
+    /**
+     * Sets the "required" status for a field. Convenience method that also
+     * correctly handles the situation in which there are multiple fields behind
+     * each other on the same row
+     *
+     * @param propertyName
+     * @param required
+     */
+    public void setFieldRequired(String propertyName, boolean required) {
+        Field<?> field = getField(propertyName);
+        if (field != null) {
+
+            field.setRequired(required);
+            if (!required) {
+                ((AbstractField<?>) field).setComponentError(null);
+            }
+
+            // if there are multiple fields in a row, we need to some additional trickery
+            // since
+            // to make sure the "required" asterisk is properly displayed
+            AttributeModel am = getEntityModel().getAttributeModel(propertyName);
+            if (am != null && !am.getGroupTogetherWith().isEmpty()) {
+                HorizontalLayout hz = (HorizontalLayout) field.getParent().getParent();
+                if (required) {
+                    hz.addStyleName(DynamoConstants.CSS_REQUIRED);
+                } else {
+                    hz.removeStyleName(DynamoConstants.CSS_REQUIRED);
+                }
+            }
+        }
+    }
+
+    public Optional<Field<?>> getFieldOptional(String propertyName) {
+        return Optional.ofNullable((Field<?>) groups.get(isViewMode()).getField(propertyName));
+    }
+
+    public Integer getFormTitleWidth() {
+        return formTitleWidth;
+    }
+
+    public Label getLabel(String propertyName) {
+        AttributeModel am = getEntityModel().getAttributeModel(propertyName);
+        if (am != null) {
+            return (Label) labels.get(isViewMode()).get(am);
+        }
+        return null;
+    }
+
+    public List<Button> getNextButtons() {
+        return filterButtons(NEXT_BUTTON_DATA);
+    }
+
+    /**
+     * Method that is called to select the next entity in a data set
+     *
+     * @param current the currently selected entity
+     * @return
+     */
+    protected T getNextEntity(T current) {
+        // overwrite in subclass
+        return null;
+    }
+
+    /**
+     * Indicates which parent group a certain child group belongs to. The parent
+     * group must be mentioned in the result of the
+     * <code>getParentGroupHeaders</code> method. The childGroup must be the
+     * name of
+     * an attribute group from the entity model
+     *
+     * @param childGroup
+     * @return
+     */
+    protected String getParentGroup(String childGroup) {
+        return null;
+    }
+
+    /**
+     * Returns the group headers of any additional parent groups that must be
+     * included in the form. These can be used to add an extra layer of nesting
+     * of
+     * the attribute groups
+     *
+     * @return
+     */
+    protected String[] getParentGroupHeaders() {
+        return null;
+    }
+
+    /**
+     * Method that is called to select the previous entity in a data set
+     *
+     * @param current the currently selected entity
+     * @return
+     */
+    protected T getPrevEntity(T current) {
+        // overwrite in subclass
+        return null;
+    }
+
+    public List<Button> getPreviousButtons() {
+        return filterButtons(PREV_BUTTON_DATA);
+    }
+
+    public List<Button> getSaveButtons() {
+        return filterButtons(SAVE_BUTTON_DATA);
+    }
+
+    protected boolean hasNextEntity(T current) {
+        return false;
+    }
+
+    protected boolean hasPrevEntity(T current) {
+        return false;
+    }
+
+    protected boolean handleCustomException(RuntimeException ex) {
+        return false;
+    }
+
+    /**
+     * Check whether a certain attribute group is visible
+     *
+     * @param key the message key by which the group is identifier
+     * @return
+     */
+    public boolean isAttributeGroupVisible(String key) {
+        Object c = attributeGroups.get(false).get(key);
+        return c == null ? false : isGroupVisible(c);
+    }
+
+    /**
+     * Indicates whether it is allowed to edit this component
+     *
+     * @return
+     */
+    protected boolean isEditAllowed() {
+        return true;
+    }
+
+    /**
+     * Check if a certain attribute group is visible
+     *
+     * @param c the component representing the attribute group
+     * @return
+     */
+    private boolean isGroupVisible(Object c) {
+        if (c != null) {
+            if (c instanceof Component) {
+                return ((Component) c).isVisible();
+            } else if (c instanceof Tab) {
+                return ((Tab) c).isVisible();
+            }
+        }
+        return false;
+    }
+
+    public boolean isSupportsIteration() {
+        return supportsIteration;
+    }
+
+    public boolean isViewMode() {
+        return viewMode;
+    }
+
+    /**
+     * Post-processes the button bar that is displayed above/below the edit form
+     *
+     * @param buttonBar
+     * @param viewMode
+     */
+    protected void postProcessButtonBar(HorizontalLayout buttonBar, boolean viewMode) {
+        // overwrite in subclasses
+    }
+
+    /**
+     * Post-processes any edit fields- this method does nothing by default but
+     * must
+     * be used to call the postProcessEditFields callback method on an
+     * enclosing
+     * component
+     */
+    protected void postProcessEditFields() {
+        // overwrite in subclasses
+    }
+
+    /**
+     * Processes all fields that are part of a property group
+     *
+     * @param parentGroupHeader the group header
+     * @param innerForm         the form layout to which to add the fields
+     * @param innerTabs         whether we are displaying tabs
+     * @param innerTabSheet     the tab sheet to which to add the fields
+     * @param tabIndex
+     */
+    private void processParentHeaderGroup(String parentGroupHeader, Layout innerForm, boolean innerTabs,
+                                          TabSheet innerTabSheet, int tabIndex) {
+
+        // display a group if it is not the default group
+        for (String attributeGroup : getEntityModel().getAttributeGroups()) {
+            if ((!EntityModel.DEFAULT_GROUP.equals(attributeGroup)
+                    || getEntityModel().isAttributeGroupVisible(attributeGroup, viewMode))
+                    && getParentGroup(attributeGroup).equals(parentGroupHeader)) {
+                Layout innerLayout2 = constructAttributeGroupLayout(innerForm, innerTabs, innerTabSheet, attributeGroup,
+                        true);
+                for (AttributeModel attributeModel : getEntityModel().getAttributeModelsForGroup(attributeGroup)) {
+                    addField(innerLayout2, getEntityModel(), attributeModel, tabIndex, false);
+                }
+            }
+        }
+    }
+
+    /**
+     * Reconstructs all labels are a change of the view mode or the selected
+     * entity
+     */
+    private void reconstructLabels() {
+        // reconstruct all labels (since they cannot be bound automatically)
+        if (labels.get(isViewMode()) != null) {
+            for (Entry<AttributeModel, Component> e : labels.get(isViewMode()).entrySet()) {
+                Component newLabel = constructLabel(entity, e.getKey());
+
+                // label is displayed in view mode or when its an existing
+                // entity
+                newLabel.setVisible(entity.getId() != null || isViewMode());
+
+                // copy custom style name (if any)
+                if (e.getValue().getStyleName() != null) {
+                    newLabel.setStyleName(e.getValue().getStyleName());
+                }
+
+                // replace all existing labels with new labels
+                HasComponents hc = e.getValue().getParent();
+                if (hc instanceof Layout) {
+                    ((Layout) hc).replaceComponent(e.getValue(), newLabel);
+                    labels.get(isViewMode()).put(e.getKey(), newLabel);
+                }
+
+                // hide caption for first label in a row
+                if (newLabel.getParent() instanceof FormLayout) {
+                    FormLayout fl = (FormLayout) newLabel.getParent();
+                    if (fl.getStyleName().contains("first")) {
+                        newLabel.setCaption("");
+                    }
+                }
+            }
+        }
+
+        // also replace the title label
+        Label titleLabel = titleLabels.get(isViewMode());
+        if (titleLabel != null) {
+            Label newLabel = constructTitleLabel();
+            titleLabels.put(isViewMode(), newLabel);
+            titleBars.get(isViewMode()).replaceComponent(titleLabel, newLabel);
+        }
+    }
+
+    /**
+     * Replaces a label (in response to a change)
+     *
+     * @param propertyName
+     */
+    public void refreshLabel(String propertyName) {
+        AttributeModel am = getEntityModel().getAttributeModel(propertyName);
+        if (am != null) {
+            Component replacement = constructLabel(getEntity(), am);
+            Component oldLabel = labels.get(isViewMode()).get(am);
+
+            // label is displayed in view mode or when its an existing entity
+            replacement.setVisible(true);
+
+            // replace all existing labels with new labels
+            HasComponents hc = labels.get(isViewMode()).get(am).getParent();
+            if (hc instanceof Layout) {
+                ((Layout) hc).replaceComponent(oldLabel, replacement);
+                labels.get(isViewMode()).put(am, replacement);
+            }
+        }
+    }
+
+    /**
+     * Replaces an existing label by a label with the provided value
+     *
+     * @param propertyName the name of the property for which to replace the label
+     * @param value        the name value
+     */
+    public void refreshLabel(String propertyName, String value) {
+        AttributeModel am = getEntityModel().getAttributeModel(propertyName);
+        if (am != null) {
+            Component replacement = new Label(value);
+            replacement.setCaption(am.getDisplayName());
+            Component oldLabel = labels.get(isViewMode()).get(am);
+
+            // label is displayed in view mode or when its an existing entity
+            replacement.setVisible(true);
+
+            // replace all existing labels with new labels
+            HasComponents hc = labels.get(isViewMode()).get(am).getParent();
+            if (hc instanceof Layout) {
+                ((Layout) hc).replaceComponent(oldLabel, replacement);
+                labels.get(isViewMode()).put(am, replacement);
+            }
+        }
+    }
+
+    /**
+     * Resets the selected tab index
+     */
+    public void resetTab() {
+        if (tabSheets.get(isViewMode()) != null && !getFormOptions().isPreserveSelectedTab()) {
+            tabSheets.get(isViewMode()).setSelectedTab(0);
+        }
+    }
+
+    /**
+     * Perform the actual save action
+     */
+    public void doSave() {
+        boolean isNew = entity.getId() == null;
+        entity = service.save(entity);
+        setEntity(service.fetchById(entity.getId(), getDetailJoins()));
+        showNotifification(message("ocs.changes.saved"), Notification.Type.TRAY_NOTIFICATION);
+
+        // set to view mode, load the view mode screen, and fill the
+        // details
+        if (getFormOptions().isOpenInViewMode()) {
+            viewMode = true;
+            build();
+        }
+        afterEditDone(false, isNew, getEntity());
+    }
+
+    /**
+     * Selects the tab specified by the provided index
+     *
+     * @param index
+     */
+    public void selectTab(int index) {
+        if (tabSheets.get(isViewMode()) != null) {
+            tabSheets.get(isViewMode()).setSelectedTab(index);
+        }
+    }
+
+    public int getSelectedTabIndex() {
+        if (tabSheets.get(isViewMode()) != null) {
+            Component c = tabSheets.get(isViewMode()).getSelectedTab();
+            return VaadinUtils.getTabIndex(tabSheets.get(isViewMode()),
+                    tabSheets.get(isViewMode()).getTab(c).getCaption());
+        }
+        return 0;
+    }
+
+    /**
+     * Shows/hides an attribute group
+     *
+     * @param key the message key by which the group is identified
+     * @param visible whether to show/hide the group
+     */
+    public void setAttributeGroupVisible(String key, boolean visible) {
+        Object c = attributeGroups.get(false).get(key);
+        setGroupVisible(c, visible);
+        c = attributeGroups.get(true).get(key);
+        setGroupVisible(c, visible);
+    }
+
+    public CollapsiblePanel getAttributeGroupPanel(String key) {
+        Object c = attributeGroups.get(isViewMode()).get(key);
+        if (c instanceof CollapsiblePanel) {
+            return (CollapsiblePanel) c;
+        }
+        return null;
+    }
+
+    public void putAttributeGroupPanel(String key, Component c) {
+        attributeGroups.get(isViewMode()).put(key, c);
+    }
+
+    /**
+     * Shows or hides the component for a certain property - this will work* regardless of the view
+     *
+     * @param propertyName the name of the property for which to show/hide the property
+     * @param visible
+     */
+    public void setComponentVisible(String propertyName, boolean visible) {
+        setLabelVisible(propertyName, visible);
+        Field<?> field = getField(propertyName);
+        if (field != null) {
+            field.setVisible(visible);
+        }
+    }
+
+    public void setDetailJoins(FetchJoinInformation[] detailJoins) {
+        this.detailJoins = detailJoins;
+    }
+
+    public void setEntity(T entity) {
+        setEntity(entity, entity.getId() != null);
+    }
+
+    private void setEntity(T entity, boolean checkIterationButtons) {
+        this.entity = entity;
+        // Inform all children
+        for (CanAssignEntity<ID, T> field : assignEntityToFields) {
+            field.assignEntity(entity);
+        }
+        afterEntitySet(this.entity);
+
+        // inform all children
+        for (CanAssignEntity<ID, T> field : assignEntityToFields) {
+            field.assignEntity(entity);
+        }
+        setViewMode(getFormOptions().isOpenInViewMode() && entity.getId() != null, checkIterationButtons);
+
+        // recreate the group
+        BeanItem<T> beanItem = new BeanItem<>(entity);
+        groups.get(isViewMode()).setItemDataSource(beanItem);
+
+        // "rebuild" so that the correct layout is displayed
+        build();
+        reconstructLabels();
+
+        // refresh the upload components
+        for (Entry<AttributeModel, Component> e : uploads.get(isViewMode()).entrySet()) {
+            HasComponents hc = e.getValue().getParent();
+            if (hc instanceof Layout) {
+                Component uc = constructUploadField(e.getKey());
+                ((Layout) hc).replaceComponent(e.getValue(), uc);
+                uploads.get(isViewMode()).put(e.getKey(), uc);
+            }
+        }
+
+        // refresh preview components
+        for (Entry<AttributeModel, Component> e : previews.get(isViewMode()).entrySet()) {
+            HasComponents hc = e.getValue().getParent();
+            if (hc instanceof Layout) {
+                Component pv = constructImagePreview(e.getKey());
+                ((Layout) hc).replaceComponent(e.getValue(), pv);
+                previews.get(isViewMode()).put(e.getKey(), pv);
+            }
+        }
+
+        // refresh any fields that need it
+        for (Field<?> f : groups.get(isViewMode()).getFields()) {
+            if (f instanceof Refreshable) {
+                ((Refreshable) f).refresh();
+            }
+        }
+
+        // enable/disable fields for create only mode
+        disableCreateOnlyFields();
+
+        // update the title label
+        Label newTitleLabel = constructTitleLabel();
+        titleBars.get(isViewMode()).replaceComponent(titleLabels.get(isViewMode()), newTitleLabel);
+        titleLabels.put(isViewMode(), newTitleLabel);
+
+        // change caption depending on entity state
+        updateSaveButtonCaptions();
+
+        for (Button b : getCancelButtons()) {
+            b.setVisible((!isViewMode() && !getFormOptions().isHideCancelButton())
+                    || (getFormOptions().isFormNested() && entity.getId() == null));
+        }
+
+        if (receiver != null) {
+            receiver.signalDetailsComponentValid(this, this.isValid());
+        }
+
+    }
+
+    public void setFormTitleWidth(Integer formTitleWidth) {
+        this.formTitleWidth = formTitleWidth;
+    }
+
+    /**
+     * Hides/shows a group of components
+     *
+     * @param c       the parent component of the group
+     * @param visible whether to set the component to visible
+     */
+    private void setGroupVisible(Object c, boolean visible) {
+        if (c != null) {
+            if (c instanceof Component) {
+                ((Component) c).setVisible(visible);
+            } else if (c instanceof Tab) {
+                ((Tab) c).setVisible(visible);
+            }
+        }
+    }
+
+    /**
+     * Shows or hides a label
+     *
+     * @param propertyName the name of the property for which to show/hide the label
+     * @param visible      whether to show the label
+     */
+    public void setLabelVisible(String propertyName, boolean visible) {
+        AttributeModel am = getEntityModel().getAttributeModel(propertyName);
+        if (am != null) {
+            Component label = labels.get(isViewMode()).get(am);
+            if (label != null) {
+                if (ClassUtils.getFieldValue(entity, propertyName) != null) {
+                    label.setVisible(visible);
+                    label.setCaption(am.getDisplayName());
+                } else {
+                    label.setVisible(false);
+                    label.setCaption(null);
+                }
+            }
+
+        }
+    }
+
+    public void setSupportsIteration(boolean supportsIteration) {
+        this.supportsIteration = supportsIteration;
+    }
+
+    public void setViewMode(boolean viewMode) {
+        setViewMode(viewMode, true);
+    }
+
+    /**
+     * Switches the form from or to view mode
+     *
+     * @param viewMode the new view mode
+     */
+    private void setViewMode(boolean viewMode, boolean checkIterationButtons) {
+        boolean oldMode = this.viewMode;
+
+        // check what the new view mode must become and adapt the screen
+        this.viewMode = !isEditAllowed() || viewMode;
+
+        BeanItem<T> beanItem = new BeanItem<>(entity);
+        groups.get(isViewMode()).setItemDataSource(beanItem);
+
+        constructTitleLabel();
+        reconstructLabels();
+        build();
+
+        checkIterationButtonState(checkIterationButtons);
+
+        // if this is the first time in edit mode, post process the editable
+        // fields
+        if (!isViewMode() && !fieldsProcessed) {
+            postProcessEditFields();
+            fieldsProcessed = true;
+        }
+
+        // update button captions
+        updateSaveButtonCaptions();
+        disableCreateOnlyFields();
+
+        // preserve tab index when switching
+        if (tabSheets.get(oldMode) != null) {
+            Component c = tabSheets.get(oldMode).getSelectedTab();
+            int index = VaadinUtils.getTabIndex(tabSheets.get(oldMode), tabSheets.get(oldMode).getTab(c).getCaption());
+            tabSheets.get(this.viewMode).setSelectedTab(index);
+
+            // focus first field
+            if (!isViewMode() && firstFields.get(index) != null) {
+                firstFields.get(index).focus();
+            }
+        } else if (firstFields.get(0) != null) {
+            firstFields.get(0).focus();
+        }
+
+        resetComponentErrors();
+        if (oldMode != this.viewMode) {
+            afterModeChanged(isViewMode());
+            for (Field<?> f : groups.get(isViewMode()).getFields()) {
+                if (f instanceof DetailsEditLayout<?, ?>) {
+                    DetailsEditLayout<?, ?> detMode = (DetailsEditLayout<?, ?>) f;
+                    detMode.signalModeChange(isViewMode());
+                }
+            }
+        }
+    }
+
+    /**
+     * Overwrite the value of the title label
+     *
+     * @param value the desired value
+     */
+    public void setTitleLabel(String value) {
+        titleLabels.get(isViewMode()).setValue(value);
+    }
+
+    /**
+     * Method used the notify this form that a detail component is valid or not
+     *
+     * @param component the component
+     * @param valid     whether the component is valid
+     */
+    public void signalDetailsComponentValid(SignalsParent component, boolean valid) {
+        if (ValidationMode.DISABLE_BUTTON.equals(getFormOptions().getValidationMode())) {
+            detailComponentsValid.put(component, valid);
+            checkSaveButtonState();
+            if (receiver != null) {
+                receiver.signalDetailsComponentValid(this, isValid());
+            }
+        }
+    }
+
+    /**
+     * Apply styling to a label
+     *
+     * @param propertyName the name of the property
+     * @param className    the name of the CSS class to add
+     */
+    public void styleLabel(String propertyName, String className) {
+        AttributeModel am = getEntityModel().getAttributeModel(propertyName);
+        if (am != null) {
+            Component editLabel = labels.get(false) == null ? null : labels.get(false).get(am);
+            Component viewLabel = labels.get(true) == null ? null : labels.get(true).get(am);
+
+            if (editLabel != null) {
+                editLabel.addStyleName(className);
+            }
+
+            if (viewLabel != null) {
+                viewLabel.addStyleName(className);
+            }
+        }
+    }
+
+    /**
+     * Removes any error messages from the individual form components
+     */
+    private void resetComponentErrors() {
+        for (Field<?> f : groups.get(isViewMode()).getFields()) {
+            ((AbstractField<?>) f).setComponentError(null);
+        }
+    }
+
+    /**
+     * Sets the caption of the save button depending on whether we are creating or
+     * updating an entity
+     */
+    private void updateSaveButtonCaptions() {
+        for (Button b : getSaveButtons()) {
+            if (entity.getId() != null) {
+                b.setCaption(message("ocs.save.existing"));
+            } else {
+                b.setCaption(message("ocs.save.new"));
+            }
+        }
+    }
+
+    public boolean isNestedMode() {
+        return nestedMode;
+    }
+
+    public void setNestedMode(boolean nestedMode) {
+        this.nestedMode = nestedMode;
+    }
+
+    public Collection<Field<?>> getFields(boolean viewMode) {
+        return groups.get(viewMode).getFields();
+    }
+
+    public ReceivesSignal getReceiver() {
+        return receiver;
+    }
+
+    public void setReceiver(ReceivesSignal receiver) {
+        this.receiver = receiver;
+    }
+
+    /**
+     * Validates all fields and returns true if an error occurs
+     *
+     * @return
+     */
+    public boolean validateAllFields() {
+        boolean error = false;
+        if (ValidationMode.VALIDATE_DIRECTLY.equals(getFormOptions().getValidationMode())) {
+            for (Field<?> f : groups.get(isViewMode()).getFields()) {
+                try {
+                    f.validate();
+                    ((AbstractField<?>) f).setComponentError(null);
+                } catch (InvalidValueException ex) {
+                    error = true;
+                    ((AbstractField<?>) f).setComponentError(new UserError(ex.getLocalizedMessage()));
+                }
+
+                // propagate to child form
+                if (f instanceof SignalsParent) {
+                    error |= ((SignalsParent) f).validateAllFields();
+                }
+            }
+        }
+        return error;
+    }
+
+    public Consumer<T> getCustomSaveConsumer() {
+        return customSaveConsumer;
+    }
+
+    public void setCustomSaveConsumer(Consumer<T> customSaveConsumer) {
+        this.customSaveConsumer = customSaveConsumer;
+    }
 
 }