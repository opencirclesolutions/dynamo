--- conflicted
+++ resolved
@@ -198,58 +198,12 @@
 		grid.getGrid().getEditor().setBuffered(true);
 		grid.getGrid().setSelectionMode(Grid.SelectionMode.SINGLE);
 
-<<<<<<< HEAD
 		// default sorting
 		// default sorting
 //		if (getSortOrders() != null && !getSortOrders().isEmpty()) {
 //			DataProvider<T, SerializablePredicate<T>> sc = getDataProvider();
 //			sc.sort(getSortOrders().toArray(new SortOrder[0]));
 //		}
-=======
-		// set a higher cache rate to allow for smoother scrolling
-		// table.setSortEnabled(isSortEnabled());
-		grid.getGrid().setHeightByRows(getPageLength());
-
-		// default sorting
-		if (getSortOrders() != null && !getSortOrders().isEmpty()) {
-			DataProvider<T, SerializablePredicate<T>> sc = getDataProvider();
-			// sc.sort(getSortOrders().toArray(new SortOrder[0]));
-		}
-
-		// overwrite the field factory to handle validation
-//		grid.setTableFieldFactory(new ModelBasedFieldFactory<T>(getEntityModel(), getMessageService(), true, false) {
-//
-//			@Override
-//			public Field<?> createField(String propertyId, EntityModel<?> fieldEntityModel) {
-//				AttributeModel am = getEntityModel().getAttributeModel(propertyId);
-//
-//				// first try to create a custom field
-//				Field<?> custom = constructCustomField(getEntityModel(), am, isViewmode(), false);
-//
-//				boolean hasFilter = getFieldFilters().containsKey(propertyId);
-//				final Field<?> field = custom != null ? custom
-//						: (hasFilter ? super.constructField(am, getFieldFilters(), fieldEntityModel)
-//								: super.createField(propertyId, fieldEntityModel));
-//
-//				// field is editable when not in view mode and not read only
-//				if (field instanceof URLField) {
-//					((URLField) field)
-//							.setEditable(!isViewmode() && !EditableType.READ_ONLY.equals(am.getEditableType()));
-//				}
-//
-//				if (field != null && field.isEnabled()) {
-//					field.addValueChangeListener(event -> {
-//						if (saveButton != null) {
-//							saveButton.setEnabled(VaadinUtils.allFixedTableFieldsValid(getTableWrapper().getTable()));
-//						}
-//					});
-//					field.setSizeFull();
-//					postProcessField(am.getPath(), field);
-//				}
-//				return field;
-//			}
-//		});
->>>>>>> 3eb60fc5
 		mainLayout.addComponent(getGridWrapper());
 	}
 
