--- conflicted
+++ resolved
@@ -62,7 +62,7 @@
 
 	/**
 	 * Constructor
-	 * 
+	 *
 	 * @param service
 	 *            the service used to retrieve the data
 	 * @param entityModel
@@ -136,7 +136,7 @@
 
 	/**
 	 * Check whether a certain attribute model must be included in the export
-	 * 
+	 *
 	 * @param am
 	 *            the attribute model
 	 * @return <code>true</code> if the attribute must be included,
@@ -180,11 +180,7 @@
 					if (show(am)) {
 						Object value = ClassUtils.getFieldValue(entity, am.getPath());
 						EntityModelFactory emf = ServiceLocatorFactory.getServiceLocator().getEntityModelFactory();
-<<<<<<< HEAD
-						String str = FormatUtils.formatPropertyValue(emf, am, value);
-=======
 						String str = FormatUtils.formatPropertyValue(emf, am, value, ", ");
->>>>>>> a876f9d7
 						row.add(str);
 					}
 				}
