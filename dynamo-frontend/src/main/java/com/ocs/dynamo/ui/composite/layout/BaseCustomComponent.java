/*
   Licensed under the Apache License, Version 2.0 (the "License");
   you may not use this file except in compliance with the License.
   You may obtain a copy of the License at

       http://www.apache.org/licenses/LICENSE-2.0

   Unless required by applicable law or agreed to in writing, software
   distributed under the License is distributed on an "AS IS" BASIS,
   WITHOUT WARRANTIES OR CONDITIONS OF ANY KIND, either express or implied.
   See the License for the specific language governing permissions and
   limitations under the License.
 */
package com.ocs.dynamo.ui.composite.layout;

import javax.persistence.OptimisticLockException;

import org.apache.log4j.Logger;

import com.ocs.dynamo.domain.model.AttributeModel;
import com.ocs.dynamo.domain.model.EntityModelFactory;
import com.ocs.dynamo.exception.OCSRuntimeException;
import com.ocs.dynamo.exception.OCSValidationException;
import com.ocs.dynamo.service.MessageService;
import com.ocs.dynamo.service.ServiceLocatorFactory;
<<<<<<< HEAD
=======
import com.ocs.dynamo.ui.BaseUI;
>>>>>>> a876f9d7
import com.ocs.dynamo.ui.Buildable;
import com.ocs.dynamo.ui.utils.FormatUtils;
import com.ocs.dynamo.ui.utils.VaadinUtils;
import com.ocs.dynamo.utils.ClassUtils;
import com.vaadin.server.Page;
import com.vaadin.shared.Position;
<<<<<<< HEAD
=======
import com.vaadin.shared.ui.label.ContentMode;
>>>>>>> a876f9d7
import com.vaadin.ui.Component;
import com.vaadin.ui.CustomComponent;
import com.vaadin.ui.Label;
import com.vaadin.ui.Notification;
import com.vaadin.ui.UI;

/**
 * Base class for custom components - contains convenience methods for getting
 * various often-used services
 * 
 * @author bas.rutten
 */
public abstract class BaseCustomComponent extends CustomComponent implements Buildable {

	private static final Logger LOG = Logger.getLogger(BaseCustomComponent.class);

	private static final long serialVersionUID = -8982555842423738005L;

	private MessageService messageService = ServiceLocatorFactory.getServiceLocator().getMessageService();

	/**
	 * Constructs a (formatted) label based on the attribute model
	 * 
	 * @param entity
	 *            the entity that is being displayed
	 * @param attributeModel
	 *            the attribute model
	 * @return
	 */
	protected Component constructLabel(Object entity, AttributeModel attributeModel) {
<<<<<<< HEAD
		Label fieldLabel = new Label();
		fieldLabel.setCaption(attributeModel.getDisplayName());
		Object value = ClassUtils.getFieldValue(entity, attributeModel.getName());
		String formatted = FormatUtils.formatPropertyValue(getEntityModelFactory(), attributeModel, value);
=======
		Label fieldLabel = new Label("", ContentMode.HTML);
		fieldLabel.setCaption(attributeModel.getDisplayName());
		Object value = ClassUtils.getFieldValue(entity, attributeModel.getName());
		String formatted = FormatUtils.formatPropertyValue(getEntityModelFactory(), attributeModel, value, 
				"<br/>");
>>>>>>> a876f9d7
		fieldLabel.setValue(formatted);
		return fieldLabel;
	}

	protected EntityModelFactory getEntityModelFactory() {
		return ServiceLocatorFactory.getServiceLocator().getEntityModelFactory();
	}

	protected MessageService getMessageService() {
		return messageService;
	}

	protected <T> T getService(Class<T> clazz) {
		return ServiceLocatorFactory.getServiceLocator().getService(clazz);
	}

	/**
	 * Generic handling of error messages after a save operation
	 * 
	 * @param ex
	 *            the exception that occurred
	 */
	protected void handleSaveException(RuntimeException ex) {
		if (ex instanceof OCSValidationException) {
			// validation exception
			LOG.warn(ex.getMessage(), ex);
			showNotifification(((OCSValidationException) ex).getErrors().get(0), Notification.Type.ERROR_MESSAGE);
		} else if (ex instanceof OCSRuntimeException) {
			// any other OCS runtime exception
			LOG.error(ex.getMessage(), ex);
			showNotifification(ex.getMessage(), Notification.Type.ERROR_MESSAGE);
		} else if (ex instanceof OptimisticLockException) {
			// optimistic lock
			LOG.error(ex.getMessage(), ex);
			showNotifification(message("ocs.optimistic.lock"), Notification.Type.ERROR_MESSAGE);
		} else {
			// any other save exception
			LOG.error(ex.getMessage(), ex);
			showNotifification(message("ocs.error.occurred"), Notification.Type.ERROR_MESSAGE);
		}
	}

	/**
	 * Retrieves a message from the message bundle
	 * 
	 * @param key
	 *            the key of the message
	 * @return
	 */
	protected String message(String key) {
		return getMessageService().getMessage(key, VaadinUtils.getLocale());
	}

	/**
	 * Retrieves a message from the message bundle
	 * 
	 * @param key
	 *            the key of the message
	 * @param args
	 *            any arguments that are used in the message
	 * @return
	 */
	protected String message(String key, Object... args) {
		return getMessageService().getMessage(key, VaadinUtils.getLocale(), args);
	}

	/**
<<<<<<< HEAD
	 * Shows a notification message - this method will check for the
	 * availability of a Vaadin Page object and if this is not present, write
	 * the notification to the log instead
=======
	 * Navigates to the specified view
	 * 
	 * @param view
	 *            the ID of the view
	 */
	protected void navigate(String viewName) {
		BaseUI ui = (BaseUI) UI.getCurrent();
		ui.navigate(viewName);
	}

	/**
	 * Shows a notification message - this method will check for the availability of
	 * a Vaadin Page object and if this is not present, write the notification to
	 * the log instead
>>>>>>> a876f9d7
	 * 
	 * @param message
	 *            the message
	 * @param type
	 *            the type of the message (error, warning, tray etc.)
	 */
	protected void showNotifification(String message, Notification.Type type) {
		if (Page.getCurrent() != null) {
			Notification not = new Notification(message, type);
			if (Notification.Type.TRAY_NOTIFICATION.equals(type)) {
				// custom settings for tray notification
				not.setStyleName("dynamoTray");
				not.setDelayMsec(1000);
				not.setPosition(Position.MIDDLE_CENTER);
			}
			not.show(Page.getCurrent());

		} else {
			LOG.info(message);
		}
	}
}<|MERGE_RESOLUTION|>--- conflicted
+++ resolved
@@ -23,20 +23,14 @@
 import com.ocs.dynamo.exception.OCSValidationException;
 import com.ocs.dynamo.service.MessageService;
 import com.ocs.dynamo.service.ServiceLocatorFactory;
-<<<<<<< HEAD
-=======
 import com.ocs.dynamo.ui.BaseUI;
->>>>>>> a876f9d7
 import com.ocs.dynamo.ui.Buildable;
 import com.ocs.dynamo.ui.utils.FormatUtils;
 import com.ocs.dynamo.ui.utils.VaadinUtils;
 import com.ocs.dynamo.utils.ClassUtils;
 import com.vaadin.server.Page;
 import com.vaadin.shared.Position;
-<<<<<<< HEAD
-=======
 import com.vaadin.shared.ui.label.ContentMode;
->>>>>>> a876f9d7
 import com.vaadin.ui.Component;
 import com.vaadin.ui.CustomComponent;
 import com.vaadin.ui.Label;
@@ -59,7 +53,7 @@
 
 	/**
 	 * Constructs a (formatted) label based on the attribute model
-	 * 
+	 *
 	 * @param entity
 	 *            the entity that is being displayed
 	 * @param attributeModel
@@ -67,18 +61,11 @@
 	 * @return
 	 */
 	protected Component constructLabel(Object entity, AttributeModel attributeModel) {
-<<<<<<< HEAD
-		Label fieldLabel = new Label();
-		fieldLabel.setCaption(attributeModel.getDisplayName());
-		Object value = ClassUtils.getFieldValue(entity, attributeModel.getName());
-		String formatted = FormatUtils.formatPropertyValue(getEntityModelFactory(), attributeModel, value);
-=======
 		Label fieldLabel = new Label("", ContentMode.HTML);
 		fieldLabel.setCaption(attributeModel.getDisplayName());
 		Object value = ClassUtils.getFieldValue(entity, attributeModel.getName());
-		String formatted = FormatUtils.formatPropertyValue(getEntityModelFactory(), attributeModel, value, 
+		String formatted = FormatUtils.formatPropertyValue(getEntityModelFactory(), attributeModel, value,
 				"<br/>");
->>>>>>> a876f9d7
 		fieldLabel.setValue(formatted);
 		return fieldLabel;
 	}
@@ -97,7 +84,7 @@
 
 	/**
 	 * Generic handling of error messages after a save operation
-	 * 
+	 *
 	 * @param ex
 	 *            the exception that occurred
 	 */
@@ -123,7 +110,7 @@
 
 	/**
 	 * Retrieves a message from the message bundle
-	 * 
+	 *
 	 * @param key
 	 *            the key of the message
 	 * @return
@@ -134,7 +121,7 @@
 
 	/**
 	 * Retrieves a message from the message bundle
-	 * 
+	 *
 	 * @param key
 	 *            the key of the message
 	 * @param args
@@ -146,13 +133,8 @@
 	}
 
 	/**
-<<<<<<< HEAD
-	 * Shows a notification message - this method will check for the
-	 * availability of a Vaadin Page object and if this is not present, write
-	 * the notification to the log instead
-=======
 	 * Navigates to the specified view
-	 * 
+	 *
 	 * @param view
 	 *            the ID of the view
 	 */
@@ -162,11 +144,12 @@
 	}
 
 	/**
-	 * Shows a notification message - this method will check for the availability of
-	 * a Vaadin Page object and if this is not present, write the notification to
+	 * Shows a notification message - this method will check for the
+	 * availability of
+	 * a Vaadin Page object and if this is not present, write
+	 * the notification to
 	 * the log instead
->>>>>>> a876f9d7
-	 * 
+	 *
 	 * @param message
 	 *            the message
 	 * @param type
