--- conflicted
+++ resolved
@@ -47,9 +47,6 @@
 
 	@Override
 	protected void doBuildButtonBar(HorizontalLayout buttonBar) {
-<<<<<<< HEAD
-		okButton = new Button(messageService.getMessage("ocs.ok", VaadinUtils.getLocale()));
-=======
 		cancelButton = new Button(messageService.getMessage("ocs.cancel", VaadinUtils.getLocale()));
 		cancelButton.setIcon(FontAwesome.BAN);
 		cancelButton.addClickListener((Button.ClickListener) event -> {
@@ -61,7 +58,6 @@
 
 		okButton = new Button(messageService.getMessage("ocs.ok", VaadinUtils.getLocale()));
 		okButton.setIcon(FontAwesome.CHECK);
->>>>>>> a876f9d7
 		okButton.addClickListener((Button.ClickListener) event -> {
 			if (doClose()) {
 				SimpleModalDialog.this.close();
@@ -69,14 +65,6 @@
 		});
 		buttonBar.addComponent(okButton);
 
-<<<<<<< HEAD
-		cancelButton = new Button(messageService.getMessage("ocs.cancel", VaadinUtils.getLocale()));
-		cancelButton.addClickListener((Button.ClickListener) event -> SimpleModalDialog.this.close());
-
-		cancelButton.setVisible(showCancelButton);
-		buttonBar.addComponent(cancelButton);
-=======
->>>>>>> a876f9d7
 	}
 
 	/**
@@ -86,16 +74,13 @@
 		// overwrite in subclass
 		return true;
 	}
-<<<<<<< HEAD
-=======
-	
+
 	/**
-	 * 
+	 *
 	 */
 	protected void doCancel() {
 		// overwrite in subclass
 	}
->>>>>>> a876f9d7
 
 	public Button getCancelButton() {
 		return cancelButton;
@@ -105,15 +90,13 @@
 		return okButton;
 	}
 
-<<<<<<< HEAD
-=======
 	protected String message(String key) {
 		return messageService.getMessage(key, VaadinUtils.getLocale());
 	}
-	
+
 	/**
 	 * Retrieves a message based on its key
-	 * 
+	 *
 	 * @param key
 	 *            the key of the message
 	 * @param args
@@ -127,5 +110,4 @@
 	public MessageService getMessageService() {
 		return messageService;
 	}
->>>>>>> a876f9d7
 }