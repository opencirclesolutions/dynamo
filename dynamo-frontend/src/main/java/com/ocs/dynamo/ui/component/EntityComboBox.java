/*
   Licensed under the Apache License, Version 2.0 (the "License");
   you may not use this file except in compliance with the License.
   You may obtain a copy of the License at

       http://www.apache.org/licenses/LICENSE-2.0

   Unless required by applicable law or agreed to in writing, software
   distributed under the License is distributed on an "AS IS" BASIS,
   WITHOUT WARRANTIES OR CONDITIONS OF ANY KIND, either express or implied.
   See the License for the specific language governing permissions and
   limitations under the License.
 */
package com.ocs.dynamo.ui.component;

import java.io.Serializable;
import java.util.List;

import org.apache.commons.lang.StringUtils;

import com.ocs.dynamo.domain.AbstractEntity;
import com.ocs.dynamo.domain.model.AttributeModel;
import com.ocs.dynamo.domain.model.EntityModel;
import com.ocs.dynamo.filter.FilterConverter;
import com.ocs.dynamo.service.BaseService;
import com.ocs.dynamo.service.ServiceLocator;
import com.ocs.dynamo.service.ServiceLocatorFactory;
import com.ocs.dynamo.ui.Refreshable;
import com.ocs.dynamo.ui.utils.SortUtil;
import com.ocs.dynamo.ui.utils.VaadinUtils;
import com.vaadin.data.sort.SortOrder;
import com.vaadin.data.util.BeanItemContainer;
import com.vaadin.data.util.filter.And;
import com.vaadin.shared.ui.combobox.FilteringMode;
import com.vaadin.ui.ComboBox;

/**
 * Combo box for displaying a list of entities. This component supports
 * filtering
 */
public class EntityComboBox<ID extends Serializable, T extends AbstractEntity<ID>> extends ComboBox
		implements Refreshable, Cascadable {

	public enum SelectMode {
		ALL, FILTERED, FIXED;
	}

	private static final long serialVersionUID = 3041574615271340579L;

	/**
	 * The service
	 */
	private BaseService<ID, T> service;

	/**
	 * The attribute mode
	 */
	private AttributeModel attributeModel;

	/**
	 * The select mode
	 */
	private SelectMode selectMode = SelectMode.FILTERED;

	/**
	 * The sort orders
	 */
	private final SortOrder[] sortOrder;

	/**
	 * The current search filter
	 */
	private Filter filter;

	/**
	 * The original search filter (without cascades)
	 */
	private Filter originalFilter;

	private Filter additionalFilter;

	private ServiceLocator serviceLocator = ServiceLocatorFactory.getServiceLocator();

	/**
	 * Constructor (for a filtering combo box)
	 * 
	 * @param targetEntityModel
	 * @param attributeModel
	 * @param service
	 * @param filter
	 * @param sortOrder
	 */
	public EntityComboBox(EntityModel<T> targetEntityModel, AttributeModel attributeModel, BaseService<ID, T> service,
			Filter filter, SortOrder... sortOrder) {
		this(targetEntityModel, attributeModel, service, SelectMode.FILTERED, filter, null, sortOrder);
	}

	/**
	 * Constructor
	 * 
	 * @param targetEntityModel
	 *            the entity model for the entities that are displayed in the
	 *            combo box
	 * @param attributeModel
	 *            the attribute model for the attribute to which the selected
	 *            value will be assigned
	 * @param service
	 *            the service used to retrieve entities
	 * @param mode
	 *            the select mode
	 * @param filter
	 *            optional filters to apply to the search
	 * @param items
	 *            the items to display (in fixed mode)
	 * @param itemCaptionPropertyId
	 *            the ID of the property to use as the caption
	 * @param sortOrder
	 *            the sort order(s) to apply
	 */
	public EntityComboBox(EntityModel<T> targetEntityModel, AttributeModel attributeModel, BaseService<ID, T> service,
			SelectMode mode, Filter filter, List<T> items, SortOrder... sortOrder) {

		this.service = service;
		this.selectMode = mode;
		this.sortOrder = sortOrder;
		this.attributeModel = attributeModel;
		this.filter = filter;
		if (attributeModel != null) {
			this.setCaption(attributeModel.getDisplayName());
		}
		this.setRequiredError(
				serviceLocator.getMessageService().getMessage("ocs.may.not.be.null", VaadinUtils.getLocale()));

		setFilteringMode(FilteringMode.CONTAINS);

		BeanItemContainer<T> container = new BeanItemContainer<>(targetEntityModel.getEntityClass());
		this.setContainerDataSource(container);

		if (SelectMode.ALL.equals(mode)) {
			// add all items (but sorted)
			if (sortOrder != null) {
				container.addAll(service.findAll(SortUtil.translate(sortOrder)));
			}
		} else if (SelectMode.FILTERED.equals(mode)) {
			// add a filtered selection of items
			items = service.find(new FilterConverter(null).convert(filter), SortUtil.translate(sortOrder));
			container.addAll(items);
		} else if (SelectMode.FIXED.equals(mode)) {
			container.addAll(items);
		}

		setItemCaptionMode(ItemCaptionMode.PROPERTY);
		setItemCaptionPropertyId(targetEntityModel.getDisplayProperty());
		setSizeFull();
	}

	/**
	 * Constructor - for the "ALL"mode
	 * 
	 * @param targetEntityModel
	 *            the entity model for the entities that are displayed
	 * @param attributeModel
	 *            the attribute model of the property that is bound to this
	 *            component
	 * @param service
	 *            the service used to retrieve the entities
	 */
	public EntityComboBox(EntityModel<T> targetEntityModel, AttributeModel attributeModel, BaseService<ID, T> service,
			SortOrder... sortOrder) {
		this(targetEntityModel, attributeModel, service, SelectMode.ALL, null, null, sortOrder);
	}

	/**
	 * Constructor - for the "FIXED" mode
	 * 
	 * @param targetEntityModel
	 *            the entity model for the entities that are displayed
	 * @param attributeModel
	 *            the attribute model of the property that is bound to this
	 *            component
	 * @param items
	 *            the list of entities to display
	 */
	public EntityComboBox(EntityModel<T> targetEntityModel, AttributeModel attributeModel, List<T> items) {
		this(targetEntityModel, attributeModel, null, SelectMode.FIXED, null, items);
	}

	/**
	 * Adds an entity to the container
	 * 
	 * @param entity
	 */
	@SuppressWarnings("unchecked")
	public void addEntity(T entity) {
		BeanItemContainer<T> bic = (BeanItemContainer<T>) this.getContainerDataSource();
		bic.addBean(entity);
	}

	/**
	 * Overwritten so that diacritics are ignored when comparing
	 */
	@Override
	protected Filter buildFilter(String filterString, FilteringMode filteringMode) {
		Filter ft = null;

		if (!StringUtils.isEmpty(filterString)) {
			switch (filteringMode) {
			case STARTSWITH:
				ft = new IgnoreDiacriticsStringFilter(getItemCaptionPropertyId(), filterString, true, true);
				break;
			case CONTAINS:
				ft = new IgnoreDiacriticsStringFilter(getItemCaptionPropertyId(), filterString, true, false);
				break;
			default:
				break;
			}
		}
		return ft;
	}

	@Override
	public void clearAdditionalFilter() {
		this.additionalFilter = null;
		this.filter = originalFilter;
		refresh();
	}

	public AttributeModel getAttributeModel() {
		return attributeModel;
	}

	public Filter getFilter() {
		return filter;
	}

	@SuppressWarnings("unchecked")
	public T getFirstItem() {
		BeanItemContainer<T> bc = (BeanItemContainer<T>) getContainerDataSource();
		return bc.firstItemId();
	}

	public SelectMode getSelectMode() {
		return selectMode;
	}

	public SortOrder[] getSortOrder() {
		return sortOrder;
	}

	@SuppressWarnings("unchecked")
	@Override
	public void refresh() {
		if (SelectMode.ALL.equals(selectMode)) {
			// add all items (but sorted)
			getContainerDataSource().removeAllItems();
			((BeanItemContainer<T>) getContainerDataSource()).addAll(service.findAll(SortUtil.translate(sortOrder)));
		} else if (SelectMode.FILTERED.equals(selectMode)) {
			// add a filtered selection of items
			getContainerDataSource().removeAllItems();
			List<T> list = service.find(new FilterConverter(null).convert(filter), SortUtil.translate(sortOrder));
			((BeanItemContainer<T>) getContainerDataSource()).addAll(list);
		}
	}

	public void refresh(Filter filter) {
		this.originalFilter = filter;
		this.filter = filter;
		refresh();
	}

	@Override
	public void setAdditionalFilter(Filter additionalFilter) {
		setValue(null);
		this.additionalFilter = additionalFilter;
		this.filter = originalFilter == null ? additionalFilter : new And(originalFilter, additionalFilter);
		refresh();
	}

	public void setSelectMode(SelectMode selectMode) {
		this.selectMode = selectMode;
	}

	@Override
	public Filter getAdditionalFilter() {
		return additionalFilter;
	}

	public void setFilter(Filter filter) {
		this.filter = filter;
	}

<<<<<<< HEAD
=======

>>>>>>> a876f9d7
}<|MERGE_RESOLUTION|>--- conflicted
+++ resolved
@@ -83,7 +83,7 @@
 
 	/**
 	 * Constructor (for a filtering combo box)
-	 * 
+	 *
 	 * @param targetEntityModel
 	 * @param attributeModel
 	 * @param service
@@ -97,7 +97,7 @@
 
 	/**
 	 * Constructor
-	 * 
+	 *
 	 * @param targetEntityModel
 	 *            the entity model for the entities that are displayed in the
 	 *            combo box
@@ -112,8 +112,6 @@
 	 *            optional filters to apply to the search
 	 * @param items
 	 *            the items to display (in fixed mode)
-	 * @param itemCaptionPropertyId
-	 *            the ID of the property to use as the caption
 	 * @param sortOrder
 	 *            the sort order(s) to apply
 	 */
@@ -156,7 +154,7 @@
 
 	/**
 	 * Constructor - for the "ALL"mode
-	 * 
+	 *
 	 * @param targetEntityModel
 	 *            the entity model for the entities that are displayed
 	 * @param attributeModel
@@ -172,7 +170,7 @@
 
 	/**
 	 * Constructor - for the "FIXED" mode
-	 * 
+	 *
 	 * @param targetEntityModel
 	 *            the entity model for the entities that are displayed
 	 * @param attributeModel
@@ -187,7 +185,7 @@
 
 	/**
 	 * Adds an entity to the container
-	 * 
+	 *
 	 * @param entity
 	 */
 	@SuppressWarnings("unchecked")
@@ -285,12 +283,7 @@
 		return additionalFilter;
 	}
 
-	public void setFilter(Filter filter) {
-		this.filter = filter;
-	}
-
-<<<<<<< HEAD
-=======
-
->>>>>>> a876f9d7
+    public void setFilter(Filter filter) {
+        this.filter = filter;
+    }
 }