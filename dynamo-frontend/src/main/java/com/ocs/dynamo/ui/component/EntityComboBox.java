--- conflicted
+++ resolved
@@ -170,13 +170,8 @@
 	}
 
 	private CallbackDataProvider<T, String> createCallbackProvider() {
-<<<<<<< HEAD
 		return CallbackProviderHelper.createCallbackProvider(service, entityModel, _filter,
 															 new SortOrders(SortUtils.translateSortOrders(sortOrders)), c -> this.count = c);
-=======
-		return CallbackProviderHelper.createCallbackProvider(service, entityModel, filter,
-				new SortOrders(SortUtils.translateSortOrders(sortOrders)), result -> this.count = result);
->>>>>>> cb471809
 	}
 
 	public int getDataProviderSize() {
@@ -205,11 +200,7 @@
 				CallbackDataProvider<T, String> callbackProvider = createCallbackProvider();
 				setItems(callbackProvider);
 			} else if (SelectMode.FILTERED_ALL.equals(mode)) {
-<<<<<<< HEAD
 				items = service.find(new FilterConverter<T>(entityModel).convert(_filter),
-=======
-				items = service.find(new FilterConverter<>(entityModel).convert(filter),
->>>>>>> cb471809
 						SortUtils.translateSortOrders(sortOrders));
 				setItems(new IgnoreDiacriticsCaptionFilter<>(entityModel, true, false),
 						new ListDataProvider<>(items));
@@ -265,11 +256,7 @@
 			setItems(createCallbackProvider());
 		} else if (SelectMode.FILTERED_ALL.equals(selectMode)) {
 			ListDataProvider<T> listProvider = (ListDataProvider<T>) provider;
-<<<<<<< HEAD
 			List<T> items = service.find(new FilterConverter<T>(entityModel).convert(_filter),
-=======
-			List<T> items = service.find(new FilterConverter<>(entityModel).convert(filter),
->>>>>>> cb471809
 					SortUtils.translateSortOrders(sortOrders));
 			reloadDataProvider(listProvider, items);
 		}
