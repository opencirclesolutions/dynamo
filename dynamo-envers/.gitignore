--- conflicted
+++ resolved
@@ -1,12 +1,7 @@
-<<<<<<< HEAD
-/target/
-/bin/
-=======
 /.checkstyle
 /.classpath
 /.DS_Store
 /.project
 /.settings
 /target/
-/bin
->>>>>>> 27c933ae
+/bin/