/*
   Licensed under the Apache License, Version 2.0 (the "License");
   you may not use this file except in compliance with the License.
   You may obtain a copy of the License at

       http://www.apache.org/licenses/LICENSE-2.0

   Unless required by applicable law or agreed to in writing, software
   distributed under the License is distributed on an "AS IS" BASIS,
   WITHOUT WARRANTIES OR CONDITIONS OF ANY KIND, either express or implied.
   See the License for the specific language governing permissions and
   limitations under the License.
 */
package com.ocs.dynamo.domain.model.impl;

import com.ocs.dynamo.domain.model.AttributeDateType;
import com.ocs.dynamo.domain.model.AttributeModel;
import com.ocs.dynamo.domain.model.AttributeSelectMode;
import com.ocs.dynamo.domain.model.AttributeType;
import com.ocs.dynamo.domain.model.CascadeMode;
import com.ocs.dynamo.domain.model.CheckboxMode;
import com.ocs.dynamo.domain.model.EditableType;
import com.ocs.dynamo.domain.model.EntityModel;
import com.ocs.dynamo.domain.model.VisibilityType;
import com.ocs.dynamo.domain.model.annotation.Attribute;
import com.ocs.dynamo.domain.model.annotation.AttributeGroup;
import com.ocs.dynamo.domain.model.annotation.AttributeGroups;
import com.ocs.dynamo.domain.model.annotation.AttributeOrder;
import com.ocs.dynamo.domain.model.annotation.Cascade;
import com.ocs.dynamo.domain.model.annotation.Model;
import com.ocs.dynamo.domain.model.validator.Email;
import com.ocs.dynamo.service.MessageService;
import com.ocs.dynamo.service.impl.MessageServiceImpl;
import com.ocs.dynamo.test.BaseMockitoTest;
import com.ocs.dynamo.utils.DateUtils;
import junitx.util.PrivateAccessor;
import org.junit.Assert;
import org.junit.Before;
import org.junit.Test;
import org.springframework.context.support.ResourceBundleMessageSource;

import javax.persistence.Basic;
import javax.persistence.CollectionTable;
import javax.persistence.Column;
import javax.persistence.ElementCollection;
import javax.persistence.Embeddable;
import javax.persistence.Embedded;
import javax.persistence.FetchType;
import javax.persistence.Id;
import javax.persistence.Lob;
import javax.persistence.OneToMany;
import javax.persistence.OneToOne;
import javax.persistence.Temporal;
import javax.persistence.TemporalType;
import javax.persistence.Transient;
import javax.validation.constraints.AssertTrue;
import javax.validation.constraints.NotNull;
import javax.validation.constraints.Size;
import java.math.BigDecimal;
import java.time.LocalDate;
import java.time.LocalDateTime;
import java.time.LocalTime;
import java.time.ZonedDateTime;
import java.util.Date;
import java.util.HashSet;
import java.util.List;
import java.util.Set;

@SuppressWarnings("unused")
public class EntityModelFactoryImplTest extends BaseMockitoTest {

	private final EntityModelFactoryImpl factory = new EntityModelFactoryImpl();

	private final ResourceBundleMessageSource source = new ResourceBundleMessageSource();

	private final MessageService messageService = new MessageServiceImpl();

	@Before
	public void setupEntityModelFactoryTest() throws NoSuchFieldException {
		wireTestSubject(factory);
		source.setBasename("entitymodel");
		PrivateAccessor.setField(messageService, "source", source);
		PrivateAccessor.setField(factory, "messageService", messageService);
	}

	/**
	 * Test a simple entity that relies solely on defaults
	 */
	@Test
	public void testDefaults() {
		final EntityModel<Entity1> model = factory.getModel(Entity1.class);
		Assert.assertNotNull(model);

		Assert.assertEquals("Entity1", model.getDisplayName());
		Assert.assertEquals("Entity1s", model.getDisplayNamePlural());
		Assert.assertEquals("Entity1", model.getDescription());
		Assert.assertNull(model.getDisplayProperty());

		final AttributeModel nameModel = model.getAttributeModel("name");
		Assert.assertNotNull(nameModel);

		Assert.assertNull(nameModel.getDefaultValue());
		Assert.assertNull(nameModel.getPrompt());
		Assert.assertEquals("Name", nameModel.getDisplayName());
		Assert.assertEquals(4, nameModel.getOrder().intValue());
		Assert.assertEquals(String.class, nameModel.getType());
		Assert.assertNull(nameModel.getDisplayFormat());
		Assert.assertEquals(AttributeType.BASIC, nameModel.getAttributeType());
		Assert.assertFalse(nameModel.isRequired());
		Assert.assertTrue(nameModel.isVisible());
		Assert.assertEquals(55, nameModel.getMaxLength().intValue());

		Assert.assertTrue(nameModel.isSortable());
		Assert.assertTrue(nameModel.isMainAttribute());
		Assert.assertEquals(EditableType.EDITABLE, nameModel.getEditableType());

		final AttributeModel ageModel = model.getAttributeModel("age");
		Assert.assertNull(ageModel.getDefaultValue());
		Assert.assertEquals("Age", ageModel.getDisplayName());
		Assert.assertEquals(0, ageModel.getOrder().intValue());
		Assert.assertEquals(Integer.class, ageModel.getType());
		Assert.assertNull(nameModel.getDisplayFormat());
		Assert.assertEquals(AttributeType.BASIC, ageModel.getAttributeType());
		Assert.assertTrue(ageModel.isRequired());
		Assert.assertTrue(ageModel.isUseThousandsGrouping());

		final AttributeModel birthDateModel = model.getAttributeModel("birthDate");
		Assert.assertNull(birthDateModel.getDefaultValue());
		Assert.assertEquals("Birth Date", birthDateModel.getDisplayName());
		Assert.assertEquals(1, birthDateModel.getOrder().intValue());
		Assert.assertEquals(Date.class, birthDateModel.getType());
		Assert.assertNotNull(birthDateModel.getDisplayFormat());
		Assert.assertEquals(AttributeType.BASIC, birthDateModel.getAttributeType());

		Assert.assertTrue(model.usesDefaultGroupOnly());

		final AttributeModel weightModel = model.getAttributeModel("weight");
		Assert.assertEquals(2, weightModel.getPrecision());

		final AttributeModel boolModel = model.getAttributeModel("bool");
		Assert.assertEquals("Yes", boolModel.getTrueRepresentation());
		Assert.assertEquals("No", boolModel.getFalseRepresentation());
		Assert.assertEquals(CheckboxMode.SWITCH, boolModel.getCheckboxMode());

		final AttributeModel mailModel = model.getAttributeModel("email");
		Assert.assertTrue(mailModel.isEmail());

		final AttributeModel urlModel = model.getAttributeModel("url");
		Assert.assertTrue(urlModel.isUrl());

		// test the total size
		Assert.assertEquals(7, model.getAttributeModels().size());
	}

	@Test
	public void testPropertyOrder() {
		final EntityModel<Entity2> model = factory.getModel(Entity2.class);
		Assert.assertNotNull(model);

		final AttributeModel nameModel = model.getAttributeModel("name");
		Assert.assertEquals(0, nameModel.getOrder().intValue());

		final AttributeModel birthDateModel = model.getAttributeModel("birthDate");
		Assert.assertEquals(1, birthDateModel.getOrder().intValue());

		final AttributeModel age = model.getAttributeModel("age");
		Assert.assertEquals(2, age.getOrder().intValue());
	}

	@Test
	public void testAttributeGroups() {
		final EntityModel<Entity3> model = factory.getModel(Entity3.class);
		Assert.assertNotNull(model);

		Assert.assertEquals(3, model.getAttributeGroups().size());
		final String group1 = model.getAttributeGroups().get(0);
		Assert.assertEquals("group1.key", group1);

		final List<AttributeModel> models = model.getAttributeModelsForGroup(group1);
		Assert.assertEquals("name", models.get(0).getName());

		final String group2 = model.getAttributeGroups().get(1);
		Assert.assertEquals("group2.key", group2);

		final List<AttributeModel> models2 = model.getAttributeModelsForGroup(group2);
		Assert.assertEquals("age", models2.get(0).getName());

		final List<AttributeModel> models3 = model.getAttributeModelsForGroup(EntityModel.DEFAULT_GROUP);
		Assert.assertEquals("birthDate", models3.get(0).getName());

		Assert.assertTrue(model.isAttributeGroupVisible(EntityModel.DEFAULT_GROUP, true));
		Assert.assertTrue(model.isAttributeGroupVisible(EntityModel.DEFAULT_GROUP, false));
	}

	/**
	 * Test that anything can be overwritten with annotations
	 */
	@Test
	public void testAnnotationOverrides() {
		final EntityModel<Entity3> model = factory.getModel(Entity3.class);
		Assert.assertNotNull(model);

		// the following are overwritten using the annotation
		Assert.assertEquals("dis", model.getDisplayName());
		Assert.assertEquals("diss", model.getDisplayNamePlural());
		Assert.assertEquals("desc", model.getDescription());
		Assert.assertEquals("prop", model.getDisplayProperty());

		final AttributeModel nameModel = model.getAttributeModel("name");
		Assert.assertNotNull(nameModel);

		Assert.assertEquals("Bas", nameModel.getDefaultValue());
		Assert.assertEquals("Naampje", nameModel.getDisplayName());
		Assert.assertEquals("Test", nameModel.getDescription());
		Assert.assertEquals("Prompt", nameModel.getPrompt());
		Assert.assertEquals("myStyle", nameModel.getStyles());
		Assert.assertEquals(String.class, nameModel.getType());
		Assert.assertNull(nameModel.getDisplayFormat());
		Assert.assertEquals(AttributeType.BASIC, nameModel.getAttributeType());
		Assert.assertFalse(nameModel.isSearchCaseSensitive());
		Assert.assertFalse(nameModel.isSearchPrefixOnly());

		Assert.assertFalse(nameModel.isSortable());
		Assert.assertTrue(nameModel.isSearchable());
		Assert.assertTrue(nameModel.isMainAttribute());
		Assert.assertEquals(EditableType.READ_ONLY, nameModel.getEditableType());

		final AttributeModel ageModel = model.getAttributeModel("age");
		Assert.assertNotNull(ageModel);
		Assert.assertTrue(ageModel.isSearchCaseSensitive());
		Assert.assertTrue(ageModel.isSearchPrefixOnly());
		Assert.assertFalse(ageModel.isUseThousandsGrouping());

		final AttributeModel entityModel = model.getAttributeModel("entity2");
		Assert.assertEquals(AttributeType.MASTER, entityModel.getAttributeType());
		Assert.assertTrue(entityModel.isComplexEditable());
		Assert.assertTrue(entityModel.isNavigable());

		final AttributeModel entityListModel = model.getAttributeModel("entityList");
		Assert.assertEquals(AttributeType.DETAIL, entityListModel.getAttributeType());

		final AttributeModel birthDateModel = model.getAttributeModel("birthDate");
		Assert.assertEquals("dd/MM/yyyy", birthDateModel.getDisplayFormat());

		// test that attribute annotations on getters are also picked up
		final AttributeModel derivedModel = model.getAttributeModel("derived");
		Assert.assertNotNull(derivedModel);
		Assert.assertEquals("deri", derivedModel.getDisplayName());

		final AttributeModel weightModel = model.getAttributeModel("weight");
		Assert.assertNotNull(weightModel);
		Assert.assertEquals(4, weightModel.getPrecision());
		Assert.assertTrue(weightModel.isCurrency());
	}

	@Test
	public void testReference() {
		final EntityModel<Entity6> model = factory.getModel("Special", Entity6.class);
		Assert.assertEquals("Special", model.getDisplayName());
		Assert.assertEquals("SpecialPlural", model.getDisplayNamePlural());
	}

	@Test
	public void testMessageOverrides() {
		final EntityModel<Entity6> model = factory.getModel(Entity6.class);
		Assert.assertNotNull(model);

		// the following are overwritten using the message bundle
		Assert.assertEquals("Override", model.getDisplayName());
		Assert.assertEquals("Overrides", model.getDisplayNamePlural());
		Assert.assertEquals("Description override", model.getDescription());
		Assert.assertEquals("Prop", model.getDisplayProperty());

		final AttributeModel nameModel = model.getAttributeModel("name");
		Assert.assertNotNull(nameModel);

		Assert.assertTrue(nameModel.isSearchCaseSensitive());
		Assert.assertTrue(nameModel.isSearchPrefixOnly());

		Assert.assertEquals("Override", nameModel.getDisplayName());
		Assert.assertEquals("Prompt override", nameModel.getPrompt());
		Assert.assertEquals("Style override", nameModel.getStyles());
		Assert.assertEquals(EditableType.CREATE_ONLY, nameModel.getEditableType());
		Assert.assertEquals("Style override", nameModel.getStyles());

		Assert.assertFalse(model.usesDefaultGroupOnly());

		final String group1 = model.getAttributeGroups().get(0);
		Assert.assertEquals("group1", model.getAttributeGroups().get(0));

		final String group2 = model.getAttributeGroups().get(1);
		Assert.assertEquals("group2", group2);

		Assert.assertEquals("age", model.getAttributeModelsForGroup(group2).get(0).getName());
		Assert.assertEquals("birthDate", model.getAttributeModelsForGroup(group2).get(1).getName());

		final String group3 = model.getAttributeGroups().get(2);
		Assert.assertEquals(EntityModel.DEFAULT_GROUP, group3);
	}

	@Test
	public void testLob() {
		final EntityModel<Entity5> model = factory.getModel(Entity5.class);
		final AttributeModel attributeModel = model.getAttributeModel("logo");
		Assert.assertEquals(AttributeType.LOB, attributeModel.getAttributeType());
		Assert.assertTrue(attributeModel.isImage());
		Assert.assertTrue(attributeModel.getAllowedExtensions().contains("gif"));
		Assert.assertTrue(attributeModel.getAllowedExtensions().contains("bmp"));
	}

	/**
	 * Test that a field that has an "@AssertTrue" annotation is ignored
	 */
	@Test
	public void testAssertTrueIgnored() {
		final EntityModel<Entity5> model = factory.getModel(Entity5.class);
		final AttributeModel attributeModel = model.getAttributeModel("someValidation");
		Assert.assertNull(attributeModel);
	}

	@SuppressWarnings("unchecked")
	@Test
	public void testNestedEntityModel() {
		// Check MASTER
		EntityModel<EntityChild> child = factory.getModel(EntityChild.class);
		AttributeModel attributeModel = child.getAttributeModel("parent");
		Assert.assertNotNull(attributeModel);
		EntityModel<EntityParent> parent = (EntityModel<EntityParent>) attributeModel.getNestedEntityModel();
		Assert.assertNotNull(parent);
		Assert.assertEquals("EntityChild.parent", parent.getReference());
		// Check DETAIL
		parent = factory.getModel(EntityParent.class);
		attributeModel = parent.getAttributeModel("children");
		Assert.assertNotNull(attributeModel);
		child = (EntityModel<EntityChild>) attributeModel.getNestedEntityModel();
		Assert.assertNotNull(child);
		Assert.assertEquals("EntityParent.children", child.getReference());

		// check a detail property that does not map directly to a field
		attributeModel = parent.getAttributeModel("calculatedChildren");
		Assert.assertNotNull(attributeModel);
		final EntityModel<EntityGrandChild> grandChild = (EntityModel<EntityGrandChild>) attributeModel
				.getNestedEntityModel();
		Assert.assertNotNull(grandChild);
		Assert.assertEquals("EntityParent.calculatedChildren", grandChild.getReference());
		Assert.assertEquals(EntityGrandChild.class, attributeModel.getMemberType());
		Assert.assertEquals("children", attributeModel.getReplacementSearchPath());

		// lazily constructed models are not there yet
		Assert.assertFalse(factory.hasModel("EntityChild.parent.children"));
		Assert.assertFalse(factory.hasModel("EntityParent.children.parent"));

		// check on demand constrution of model
		final EntityModel<EntityChild> child2 = factory.getModel("EntityChild.parent.children", EntityChild.class);
		Assert.assertNotNull(child2);

		// check that the nested model attribute is not searchable...
		final EntityModel<EntityChild> childModel = factory.getModel("EntityChild.parent", EntityChild.class);
		Assert.assertNotNull(childModel);
		Assert.assertFalse(childModel.getAttributeModel("name").isSearchable());

		// .. but the parent is
		final EntityModel<EntityParent> parentModel = factory.getModel(EntityParent.class);
		Assert.assertTrue(parentModel.getAttributeModel("name").isSearchable());

		// check that the search paths are set recursively
		Assert.assertEquals("name", parentModel.getAttributeModel("name").getPath());
		Assert.assertEquals("parent.name", childModel.getAttributeModel("name").getPath());
	}

	@Test
	public void testId() {
		final EntityModel<EntityParent> model = factory.getModel(EntityParent.class);
		final AttributeModel attributeModel = model.getIdAttributeModel();
		Assert.assertNotNull(attributeModel);
	}

	@Test
	public void testGetAttributeModelsForType() {
		// Find by both
		EntityModel<EntityChild> model = factory.getModel(EntityChild.class);
		List<AttributeModel> models = model.getAttributeModelsForType(AttributeType.MASTER, EntityParent.class);
		Assert.assertNotNull(models);
		Assert.assertEquals(2, models.size());
		Assert.assertEquals("parent", models.get(0).getName());
		// Find by attribute type
		model = factory.getModel(EntityChild.class);
		models = model.getAttributeModelsForType(AttributeType.MASTER, null);
		Assert.assertNotNull(models);
		Assert.assertEquals(2, models.size());
		Assert.assertEquals("parent", models.get(0).getName());
		// Find by type
		final EntityModel<EntityParent> pmodel = factory.getModel(EntityParent.class);
		models = pmodel.getAttributeModelsForType(null, EntityChild.class);
		Assert.assertNotNull(models);
		Assert.assertEquals(1, models.size());
		Assert.assertEquals("children", models.get(0).getName());
	}

	@Test
	public void testNestedAttributes() {

		final EntityModel<EntityParent> parentModel = factory.getModel(EntityParent.class);
		final AttributeModel pm = parentModel.getAttributeModel("name");
		Assert.assertNotNull(pm);
		Assert.assertEquals("name", pm.getName());
		Assert.assertTrue(pm.isVisibleInTable());

		final EntityModel<EntityChild> model = factory.getModel(EntityChild.class);
		final AttributeModel am = model.getAttributeModel("parent.name");
		Assert.assertNotNull(am);
		Assert.assertEquals("name", am.getName());
		Assert.assertEquals(EntityParent.class, am.getEntityModel().getEntityClass());
		Assert.assertFalse(am.isVisibleInTable());

	}

	@Test
	public void testSortOrder() {
		// Test success
		final EntityModel<EntityParent> model = factory.getModel(EntityParent.class);
		Assert.assertNotNull(model.getSortOrder());
		Assert.assertEquals(2, model.getSortOrder().size());
		AttributeModel amName = model.getAttributeModel("name");
		final AttributeModel amId = model.getAttributeModel("id");
		Assert.assertEquals(false, model.getSortOrder().get(amName));
		Assert.assertEquals(true, model.getSortOrder().get(amId));
		// Test failure
		final EntityModel<EntitySortError> semodel = factory.getModel(EntitySortError.class);
		Assert.assertNotNull(semodel.getSortOrder());
		Assert.assertEquals(1, semodel.getSortOrder().size());
		amName = semodel.getAttributeModel("code");
		Assert.assertEquals(true, semodel.getSortOrder().get(amName));
	}

	@Test
	public void testEmbedded() {
		final EntityModel<EmbeddedParent> model = factory.getModel(EmbeddedParent.class);
		Assert.assertNotNull(model.getAttributeModel("name"));
		Assert.assertEquals(AttributeType.BASIC, model.getAttributeModel("name").getAttributeType());

		// there must not be a separate model for the embedded object
		Assert.assertNull(model.getAttributeModel("child"));

		final AttributeModel m = model.getAttributeModel("child.embedded2");
		Assert.assertNotNull(m);
		Assert.assertTrue(m.isSearchable());

		// visible attribute is overridden using message bundle
		Assert.assertFalse(m.isVisible());

		// nested embedding
		Assert.assertNull(model.getAttributeModel("child.grandChild"));

		final AttributeModel m2 = model.getAttributeModel("child.grandChild.sometAttribute");
		Assert.assertNotNull(m2);

	}

	@Test
	public void testSelectMode() {
		final EntityModel<Entity7> model = factory.getModel(Entity7.class);

		// overridden
		final AttributeModel am = model.getAttributeModel("entity6");
		Assert.assertEquals(AttributeSelectMode.LOOKUP, am.getSelectMode());
		Assert.assertEquals(AttributeSelectMode.LOOKUP, am.getSearchSelectMode());

		// default
		final AttributeModel am2 = model.getAttributeModel("entity5");
		Assert.assertEquals(AttributeSelectMode.COMBO, am2.getSelectMode());
		// multiple search, defaults to token
		Assert.assertEquals(AttributeSelectMode.TOKEN, am2.getSearchSelectMode());

		// overwritten search mode
		final AttributeModel am3 = model.getAttributeModel("entity52");
		Assert.assertEquals(AttributeSelectMode.COMBO, am3.getSelectMode());
		Assert.assertEquals(AttributeSelectMode.TOKEN, am3.getSearchSelectMode());
	}

	@Test
	public void testDateType() {
		final EntityModel<Entity8> model = factory.getModel(Entity8.class);

		// default
		AttributeModel am = model.getAttributeModel("date1");
		Assert.assertEquals(AttributeDateType.DATE, am.getDateType());
		Assert.assertEquals("dd-MM-yyyy", am.getDisplayFormat());

		// temporal annotation
		am = model.getAttributeModel("date2");
		Assert.assertEquals(AttributeDateType.TIMESTAMP, am.getDateType());
		Assert.assertEquals("dd-MM-yyyy HH:mm:ss", am.getDisplayFormat());

		// overridden @Temporal annotation
		am = model.getAttributeModel("date3");
		Assert.assertEquals(AttributeDateType.TIME, am.getDateType());
		Assert.assertEquals("HH:mm:ss", am.getDisplayFormat());

		// overridden annotation
		am = model.getAttributeModel("date4");
		Assert.assertEquals(AttributeDateType.TIME, am.getDateType());
		Assert.assertEquals("ss:mm:HH", am.getDisplayFormat());

		// overridden annotation
		am = model.getAttributeModel("date5");
		Assert.assertEquals(AttributeDateType.DATE, am.getDateType());
		Assert.assertEquals("yyyy-dd-MM ss:mm:HH", am.getDisplayFormat());

		// defaults
		am = model.getAttributeModel("date6");
		Assert.assertEquals(AttributeDateType.DATE, am.getDateType());
		Assert.assertEquals("dd-MM-yyyy", am.getDisplayFormat());
	}

	@Test
	public void testElementCollection() {
		final EntityModel<Entity9> model = factory.getModel(Entity9.class);

		final AttributeModel am = model.getAttributeModel("elements");
		Assert.assertEquals(AttributeType.ELEMENT_COLLECTION, am.getAttributeType());
		Assert.assertEquals("element_table", am.getCollectionTableName());
		Assert.assertEquals("element", am.getCollectionTableFieldName());

		final AttributeModel am2 = model.getAttributeModel("longElements");
		Assert.assertEquals(AttributeType.ELEMENT_COLLECTION, am2.getAttributeType());
		Assert.assertEquals(100L, am2.getMinValue().longValue());
		Assert.assertEquals(500L, am2.getMaxValue().longValue());
	}

	@Test
	public void testGroupTogetherWith() {
		final EntityModel<Entity10> model = factory.getModel(Entity10.class);

		final AttributeModel am = model.getAttributeModel("attribute1");
		Assert.assertEquals(1, am.getGroupTogetherWith().size());
		Assert.assertEquals("attribute2", am.getGroupTogetherWith().get(0));

		final AttributeModel am2 = model.getAttributeModel("attribute2");
		Assert.assertTrue(am2.isTransient());
	}

	/**
	 * "group together with" attributes are in the wrong order
	 */
	@Test
	public void testGroupTogetherWithWrongOrder() {
		final EntityModel<Entity11> model = factory.getModel(Entity11.class);

		final AttributeModel am = model.getAttributeModel("attribute2");
		Assert.assertEquals(1, am.getGroupTogetherWith().size());
		Assert.assertEquals("attribute1", am.getGroupTogetherWith().get(0));

		final AttributeModel am1 = model.getAttributeModel("attribute1");
		Assert.assertTrue(am1.isAlreadyGrouped());
	}

	/**
	 * Test cascading
	 */
	@Test
	public void testCascade() {
		final EntityModel<Entity12> model = factory.getModel(Entity12.class);
		final AttributeModel am = model.getAttributeModel("attribute1");
		Assert.assertTrue(am.getCascadeAttributes().contains("attribute2"));
		Assert.assertEquals("somePath", am.getCascadeFilterPath("attribute2"));
		Assert.assertEquals(CascadeMode.BOTH, am.getCascadeMode("attribute2"));
	}

	/**
	 * Test cascading defined in message bundle
	 */
	@Test
	public void testCascadeMessageBundle() {
		final EntityModel<Entity13> model = factory.getModel(Entity13.class);
		final AttributeModel am = model.getAttributeModel("attribute1");
		Assert.assertTrue(am.getCascadeAttributes().contains("attribute2"));
		Assert.assertEquals("somePath", am.getCascadeFilterPath("attribute2"));
		Assert.assertEquals(CascadeMode.EDIT, am.getCascadeMode("attribute2"));
	}

	@Test
	public void testJava8DateTypes() {
		final EntityModel<Entity14> model = factory.getModel(Entity14.class);
		final AttributeModel am1 = model.getAttributeModel("localDate");
		Assert.assertNotNull(am1);
		Assert.assertEquals("dd/MM/yyyy", am1.getDisplayFormat());
		Assert.assertEquals(AttributeDateType.DATE, am1.getDateType());
		Assert.assertEquals(DateUtils.createLocalDate("01011980"), am1.getDefaultValue());

		final AttributeModel am2 = model.getAttributeModel("localTime");
		Assert.assertNotNull(am2);
		Assert.assertEquals("HH-mm-ss", am2.getDisplayFormat());
		Assert.assertEquals(AttributeDateType.TIME, am2.getDateType());
		Assert.assertEquals(DateUtils.createLocalTime("121314"), am2.getDefaultValue());

		final AttributeModel am3 = model.getAttributeModel("localDateTime");
		Assert.assertNotNull(am3);
		Assert.assertEquals("dd/MM/yyyy HH-mm-ss", am3.getDisplayFormat());
		Assert.assertEquals(AttributeDateType.TIMESTAMP, am3.getDateType());
		Assert.assertEquals(DateUtils.createLocalDateTime("01011980 121314"), am3.getDefaultValue());

		final AttributeModel am4 = model.getAttributeModel("zonedDateTime");
		Assert.assertNotNull(am4);
		Assert.assertEquals("dd-MM-yyyy HH:mm:ssZ", am4.getDisplayFormat());
		Assert.assertEquals(AttributeDateType.TIMESTAMP, am4.getDateType());
		Assert.assertEquals(DateUtils.createZonedDateTime("01-01-2017 12:00:00+0100"), am4.getDefaultValue());
	}

	public class Entity1 {

		@Size(max = 55)
		@Attribute(main = true)
		private String name;

		@NotNull
		private Integer age;

		private BigDecimal weight;

		@Temporal(TemporalType.DATE)
		private Date birthDate;

		@Attribute(trueRepresentation = "Yes", falseRepresentation = "No", checkboxMode = CheckboxMode.SWITCH)
		private Boolean bool;

		@Email
		private String email;

		@Attribute(url = true)
		private String url;

		public String getName() {
			return name;
		}

		public void setName(final String name) {
			this.name = name;
		}

		public Integer getAge() {
			return age;
		}

		public void setAge(final Integer age) {
			this.age = age;
		}

		public Date getBirthDate() {
			return birthDate;
		}

		public void setBirthDate(final Date birthDate) {
			this.birthDate = birthDate;
		}

		public BigDecimal getWeight() {
			return weight;
		}

		public void setWeight(final BigDecimal weight) {
			this.weight = weight;
		}

		public Boolean getBool() {
			return bool;
		}

		public void setBool(final Boolean bool) {
			this.bool = bool;
		}

		public String getEmail() {
			return email;
		}

		public void setEmail(final String email) {
			this.email = email;
		}

		public String getUrl() {
			return url;
		}

		public void setUrl(final String url) {
			this.url = url;
		}

	}

	@AttributeOrder(attributeNames = { "name", "birthDate" })
	public class Entity2 {

		private String name;

		private Integer age;

		@Temporal(TemporalType.DATE)
		private Date birthDate;

		public String getName() {
			return name;
		}

		public void setName(final String name) {
			this.name = name;
		}

		public Integer getAge() {
			return age;
		}

		public void setAge(final Integer age) {
			this.age = age;
		}

		public Date getBirthDate() {
			return birthDate;
		}

		public void setBirthDate(final Date birthDate) {
			this.birthDate = birthDate;
		}
	}

	@Model(description = "desc", displayName = "dis", displayNamePlural = "diss", displayProperty = "prop")
	@AttributeGroups(attributeGroups = { @AttributeGroup(messageKey = "group1.key", attributeNames = { "name" }),
			@AttributeGroup(messageKey = "group2.key", attributeNames = { "age" }) })
	public class Entity3 {

<<<<<<< HEAD
		@Attribute(defaultValue = "Bas",
				description = "Test",
				displayName = "Naampje",
				editable = EditableType.READ_ONLY,
				prompt = "Prompt",
				searchable = true,
				main = true,
				sortable = false,
				styles = "myStyle")
=======
		@Attribute(defaultValue = "Bas", description = "Test", displayName = "Naampje", editable = EditableType.READ_ONLY, prompt = "Prompt", searchable = true, main = true, sortable = false, styles = "myStyle")
>>>>>>> 27c933ae
		private String name;

		@Attribute(searchCaseSensitive = true, searchPrefixOnly = true, useThousandsGrouping = false)
		private Integer age;

		@Attribute(displayFormat = "dd/MM/yyyy")
		@Temporal(TemporalType.DATE)
		private Date birthDate;

		@OneToOne
		@Attribute(complexEditable = true, navigable = true)
		private Entity2 entity2;

		@OneToMany
		private List<Entity4> entityList;

		@Attribute(precision = 4, currency = true)
		private BigDecimal weight;

		public String getName() {
			return name;
		}

		public void setName(final String name) {
			this.name = name;
		}

		public Integer getAge() {
			return age;
		}

		public void setAge(final Integer age) {
			this.age = age;
		}

		public Date getBirthDate() {
			return birthDate;
		}

		public void setBirthDate(final Date birthDate) {
			this.birthDate = birthDate;
		}

		public Entity2 getEntity2() {
			return entity2;
		}

		public void setEntity2(final Entity2 entity2) {
			this.entity2 = entity2;
		}

		public List<Entity4> getEntityList() {
			return entityList;
		}

		public void setEntityList(final List<Entity4> entityList) {
			this.entityList = entityList;
		}

		@Attribute(displayName = "deri")
		public String getDerived() {
			return "test";
		}

		public BigDecimal getWeight() {
			return weight;
		}

		public void setWeight(final BigDecimal weight) {
			this.weight = weight;
		}

	}

	public class Entity6 {

		private String name;

		private Integer age;

		private Date birthDate;

		public String getName() {
			return name;
		}

		public void setName(final String name) {
			this.name = name;
		}

		public Integer getAge() {
			return age;
		}

		public void setAge(final Integer age) {
			this.age = age;
		}

		public Date getBirthDate() {
			return birthDate;
		}

		public void setBirthDate(final Date birthDate) {
			this.birthDate = birthDate;
		}

	}

	/**
	 * For testing attribute lookup mode
	 * 
	 * @author bas.rutten
	 */
	public class Entity7 {

		@Attribute(selectMode = AttributeSelectMode.LOOKUP)
		private Entity6 entity6;

		@Attribute(multipleSearch = true)
		private Entity5 entity5;

		@Attribute(multipleSearch = true, searchSelectMode = AttributeSelectMode.TOKEN)
		private Entity5 entity52;

		public Entity6 getEntity6() {
			return entity6;
		}

		public void setEntity6(final Entity6 entity6) {
			this.entity6 = entity6;
		}

		public Entity5 getEntity5() {
			return entity5;
		}

		public void setEntity5(final Entity5 entity5) {
			this.entity5 = entity5;
		}

		public Entity5 getEntity52() {
			return entity52;
		}

		public void setEntity52(final Entity5 entity52) {
			this.entity52 = entity52;
		}

	}

	public class Entity8 {

		private Date date1;

		@Temporal(TemporalType.TIMESTAMP)
		private Date date2;

		@Temporal(TemporalType.DATE)
		@Attribute(dateType = AttributeDateType.TIME)
		private Date date3;

		@Attribute(dateType = AttributeDateType.TIME, displayFormat = "ss:mm:HH")
		private Date date4;

		@Attribute(displayFormat = "yyyy-dd-MM ss:mm:HH")
		private Date date5;

		@Attribute
		private Date date6;

		public Date getDate1() {
			return date1;
		}

		public void setDate1(final Date date1) {
			this.date1 = date1;
		}

		public Date getDate2() {
			return date2;
		}

		public void setDate2(final Date date2) {
			this.date2 = date2;
		}

		public Date getDate3() {
			return date3;
		}

		public void setDate3(final Date date3) {
			this.date3 = date3;
		}

		public Date getDate4() {
			return date4;
		}

		public void setDate4(final Date date4) {
			this.date4 = date4;
		}

		public Date getDate5() {
			return date5;
		}

		public void setDate5(final Date date5) {
			this.date5 = date5;
		}

		public Date getDate6() {
			return date6;
		}

		public void setDate6(final Date date6) {
			this.date6 = date6;
		}
	}

	public class Entity9 {

		@ElementCollection
		@CollectionTable(name = "element_table")
		@Column(name = "element")
		private Set<String> elements = new HashSet<>();

		@ElementCollection
		@CollectionTable(name = "long_element_table")
		@Column(name = "element")
		@Attribute(minValue = 100, maxValue = 500)
		private Set<Long> longElements = new HashSet<>();

		public Set<String> getElements() {
			return elements;
		}

		public void setElements(final Set<String> elements) {
			this.elements = elements;
		}

		public Set<Long> getLongElements() {
			return longElements;
		}

		public void setLongElements(final Set<Long> longElements) {
			this.longElements = longElements;
		}

	}

	public class Entity10 {

		@Attribute(groupTogetherWith = "attribute2")
		private String attribute1;

		@Transient
		private String attribute2;

		public String getAttribute1() {
			return attribute1;
		}

		public void setAttribute1(final String attribute1) {
			this.attribute1 = attribute1;
		}

		public String getAttribute2() {
			return attribute2;
		}

		public void setAttribute2(final String attribute2) {
			this.attribute2 = attribute2;
		}

	}

	@AttributeOrder(attributeNames = { "attribute1", "attribute2" })
	public class Entity11 {

		private String attribute1;

		@Attribute(groupTogetherWith = "attribute1")
		private String attribute2;

		public String getAttribute1() {
			return attribute1;
		}

		public void setAttribute1(final String attribute1) {
			this.attribute1 = attribute1;
		}

		public String getAttribute2() {
			return attribute2;
		}

		public void setAttribute2(final String attribute2) {
			this.attribute2 = attribute2;
		}

	}

	public class Entity12 {

		@Attribute(cascade = @Cascade(cascadeTo = "attribute2", filterPath = "somePath"))
		private String attribute1;

		private String attribute2;

		public String getAttribute1() {
			return attribute1;
		}

		public void setAttribute1(final String attribute1) {
			this.attribute1 = attribute1;
		}

		public String getAttribute2() {
			return attribute2;
		}

		public void setAttribute2(final String attribute2) {
			this.attribute2 = attribute2;
		}

	}

	/**
	 * Cascading in message bundle
	 * 
	 * @author bas.rutten
	 *
	 */
	public class Entity13 {

		private String attribute1;

		private String attribute2;

		public String getAttribute1() {
			return attribute1;
		}

		public void setAttribute1(final String attribute1) {
			this.attribute1 = attribute1;
		}

		public String getAttribute2() {
			return attribute2;
		}

		public void setAttribute2(final String attribute2) {
			this.attribute2 = attribute2;
		}

	}

	public class Entity14 {

		@Attribute(displayFormat = "dd/MM/yyyy", defaultValue = "01/01/1980")
		private LocalDate localDate;

		@Attribute(displayFormat = "dd/MM/yyyy HH-mm-ss", defaultValue = "01/01/1980 12-13-14")
		private LocalDateTime localDateTime;

		@Attribute(displayFormat = "HH-mm-ss", defaultValue = "12-13-14")
		private LocalTime localTime;

		@Attribute(defaultValue = "01-01-2017 12:00:00+0100")
		private ZonedDateTime zonedDateTime;

		public LocalDate getLocalDate() {
			return localDate;
		}

		public void setLocalDate(final LocalDate localDate) {
			this.localDate = localDate;
		}

		public LocalDateTime getLocalDateTime() {
			return localDateTime;
		}

		public void setLocalDateTime(final LocalDateTime localDateTime) {
			this.localDateTime = localDateTime;
		}

		public LocalTime getLocalTime() {
			return localTime;
		}

		public void setLocalTime(final LocalTime localTime) {
			this.localTime = localTime;
		}

		public ZonedDateTime getZonedDateTime() {
			return zonedDateTime;
		}

		public void setZonedDateTime(final ZonedDateTime zonedDateTime) {
			this.zonedDateTime = zonedDateTime;
		}

	}

	public class Entity4 {

	}

	public class Entity5 {

		@Lob
		@Basic(fetch = FetchType.LAZY)
		@Attribute(image = true, allowedExtensions = { "gif", "bmp" })
		private byte[] logo;

		public byte[] getLogo() {
			return logo;
		}

		public void setLogo(final byte[] logo) {
			this.logo = logo;
		}

		@AssertTrue
		public boolean isSomeValidation() {
			return true;
		}
	}

	@Model(sortOrder = "name desc, id asc")
	public class EntityParent {

		@Id
		private int id;

		@Attribute(searchable = true)
		private String name;

		@OneToMany
		private List<EntityChild> children;

		public int getId() {
			return id;
		}

		public void setId(final int id) {
			this.id = id;
		}

		public String getName() {
			return name;
		}

		public void setName(final String name) {
			this.name = name;
		}

		public List<EntityChild> getChildren() {
			return children;
		}

		public void setChildren(final List<EntityChild> children) {
			this.children = children;
		}

		@Attribute(memberType = EntityGrandChild.class, replacementSearchPath = "children")
		public List<EntityGrandChild> getCalculatedChildren() {
			return null;
		}

		public void setCalculatedChildren(final List<EntityGrandChild> children) {
			// do nothing
		}
	}

	public class EntityChild {
		@Id
		private int id;
		private String name;
		private EntityParent parent;
		private EntityParent parent2;

		public int getId() {
			return id;
		}

		public void setId(final int id) {
			this.id = id;
		}

		public String getName() {
			return name;
		}

		public void setName(final String name) {
			this.name = name;
		}

		public EntityParent getParent() {
			return parent;
		}

		public void setParent(final EntityParent parent) {
			this.parent = parent;
		}

		public EntityParent getParent2() {
			return parent2;
		}

		public void setParent2(final EntityParent parent2) {
			this.parent2 = parent2;
		}
	}

	public class EntityGrandChild extends EntityChild {

	}

	@Model(sortOrder = "code unknown, unknown asc")
	public class EntitySortError {
		private String code;
		private String name;

		public String getCode() {
			return code;
		}

		public void setCode(final String code) {
			this.code = code;
		}

		public String getName() {
			return name;
		}

		public void setName(final String name) {
			this.name = name;
		}
	}

	@AttributeOrder(attributeNames = { "child.embedded1", "child.embedded2", "name" })
	public class EmbeddedParent {

		private String name;

		@Embedded
		private EmbeddedChild child;

		public String getName() {
			return name;
		}

		public void setName(final String name) {
			this.name = name;
		}

		public EmbeddedChild getChild() {
			return child;
		}

		public void setChild(final EmbeddedChild child) {
			this.child = child;
		}

	}

	@Embeddable
	public class EmbeddedChild {

		@Attribute(visible = VisibilityType.HIDE)
		private String embedded1;

		@Attribute(searchable = true)
		private String embedded2;

		@Embedded
		private EmbeddedGrandChild grandChild;

		public String getEmbedded1() {
			return embedded1;
		}

		public void setEmbedded1(final String embedded1) {
			this.embedded1 = embedded1;
		}

		public String getEmbedded2() {
			return embedded2;
		}

		public void setEmbedded2(final String embedded2) {
			this.embedded2 = embedded2;
		}

		public EmbeddedGrandChild getGrandChild() {
			return grandChild;
		}

		public void setGrandChild(final EmbeddedGrandChild grandChild) {
			this.grandChild = grandChild;
		}
	}

	@Embeddable
	public class EmbeddedGrandChild {

		private String sometAttribute;

		public String getSometAttribute() {
			return sometAttribute;
		}

		public void setSometAttribute(final String sometAttribute) {
			this.sometAttribute = sometAttribute;
		}
	}

}<|MERGE_RESOLUTION|>--- conflicted
+++ resolved
@@ -728,7 +728,6 @@
 			@AttributeGroup(messageKey = "group2.key", attributeNames = { "age" }) })
 	public class Entity3 {
 
-<<<<<<< HEAD
 		@Attribute(defaultValue = "Bas",
 				description = "Test",
 				displayName = "Naampje",
@@ -738,9 +737,6 @@
 				main = true,
 				sortable = false,
 				styles = "myStyle")
-=======
-		@Attribute(defaultValue = "Bas", description = "Test", displayName = "Naampje", editable = EditableType.READ_ONLY, prompt = "Prompt", searchable = true, main = true, sortable = false, styles = "myStyle")
->>>>>>> 27c933ae
 		private String name;
 
 		@Attribute(searchCaseSensitive = true, searchPrefixOnly = true, useThousandsGrouping = false)
