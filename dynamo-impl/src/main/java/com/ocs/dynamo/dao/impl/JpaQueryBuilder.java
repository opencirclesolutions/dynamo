/*
   Licensed under the Apache License, Version 2.0 (the "License");
   you may not use this file except in compliance with the License.
   You may obtain a copy of the License at

       http://www.apache.org/licenses/LICENSE-2.0

   Unless required by applicable law or agreed to in writing, software
   distributed under the License is distributed on an "AS IS" BASIS,
   WITHOUT WARRANTIES OR CONDITIONS OF ANY KIND, either express or implied.
   See the License for the specific language governing permissions and
   limitations under the License.
 */
package com.ocs.dynamo.dao.impl;

import java.util.ArrayList;
import java.util.Collection;
import java.util.HashMap;
import java.util.List;
import java.util.Map;
import java.util.Map.Entry;

import javax.persistence.EntityManager;
import javax.persistence.Tuple;
import javax.persistence.TypedQuery;
import javax.persistence.criteria.CriteriaBuilder;
import javax.persistence.criteria.CriteriaQuery;
import javax.persistence.criteria.Expression;
import javax.persistence.criteria.Fetch;
import javax.persistence.criteria.FetchParent;
<<<<<<< HEAD
import javax.persistence.criteria.Join;
=======
import javax.persistence.criteria.From;
>>>>>>> 27c933ae
import javax.persistence.criteria.JoinType;
import javax.persistence.criteria.ParameterExpression;
import javax.persistence.criteria.Path;
import javax.persistence.criteria.Predicate;
import javax.persistence.criteria.Root;
import javax.persistence.criteria.Selection;
import javax.persistence.metamodel.Attribute;

import com.google.common.collect.Lists;
import com.ocs.dynamo.constants.DynamoConstants;
import com.ocs.dynamo.dao.FetchJoinInformation;
import com.ocs.dynamo.dao.SortOrder;
import com.ocs.dynamo.dao.SortOrders;
import com.ocs.dynamo.filter.And;
import com.ocs.dynamo.filter.Between;
import com.ocs.dynamo.filter.Compare;
import com.ocs.dynamo.filter.Contains;
import com.ocs.dynamo.filter.Filter;
import com.ocs.dynamo.filter.In;
import com.ocs.dynamo.filter.IsNull;
import com.ocs.dynamo.filter.Like;
import com.ocs.dynamo.filter.Modulo;
import com.ocs.dynamo.filter.Not;
import com.ocs.dynamo.filter.Or;

/**
 * @author patrick.deenen
 * @author bas.rutten Class for constructing JPA queries built on the criteria
 *         API
 */
public final class JpaQueryBuilder {

	private JpaQueryBuilder() {
		// hidden private constructor
	}

	/**
	 * Adds fetch join information to a query root
	 * 
	 * @param root
	 *            the query root
	 * @param fetchJoins
	 *            the fetch joins
	 * @return <code>true</code> if the fetches include a collection,
	 *         <code>false</code> otherwise
	 */
	private static <T> boolean addFetchJoinInformation(FetchParent<T, ?> root, FetchJoinInformation... fetchJoins) {
		boolean collection = false;

		if (root != null && fetchJoins != null) {
			for (FetchJoinInformation s : fetchJoins) {

				// Support nested properties
				FetchParent<T, ?> fetch = root;
				String[] ppath = s.getProperty().split("\\.");
				for (String prop : ppath) {
					fetch = fetch.fetch(prop, translateJoinType(s.getJoinType()));
				}
			}

			// check if any collection is fetched. If so then the results need
			// to be cleaned up using "distinct"
			collection = isCollectionFetch(root);
		}
		return collection;
	}

	/**
	 * Adds the "order by" clause to a JPA 2 criteria query
	 * 
	 * @param builder
	 *            the criteria builder
	 * @param cq
	 *            the criteria query
	 * @param root
	 *            the query root
	 * @param sortOrders
	 *            the sort orders
	 * @return
	 */
	private static <T, R> CriteriaQuery<R> addSortInformation(CriteriaBuilder builder, CriteriaQuery<R> cq,
			Root<T> root, SortOrder... sortOrders) {
		return addSortInformation(builder, cq, root, (List<Selection<?>>) null, sortOrders);
	}

	/**
	 * Adds the "order by" clause to a JPA 2 criteria query
	 * 
	 * @param builder
	 *            the criteria builder
	 * @param cq
	 *            the criteria query
	 * @param root
	 *            the query root
	 * @param multiSelect
	 *            optional properties, when supplied applied as multi select
	 * @param sortOrders
	 *            the sort orders
	 * @return
	 */
	private static <T, R> CriteriaQuery<R> addSortInformation(CriteriaBuilder builder, CriteriaQuery<R> cq,
			Root<T> root, List<Selection<?>> multiSelect, SortOrder... sortOrders) {
		List<Selection<?>> ms = new ArrayList<>();
		if (multiSelect != null && !multiSelect.isEmpty()) {
			ms.addAll(multiSelect);
		}
		if (sortOrders != null && sortOrders.length > 0) {
			List<javax.persistence.criteria.Order> orders = new ArrayList<>();
			for (SortOrder sortOrder : sortOrders) {
				Expression<?> property = getPropertyPath(root, sortOrder.getProperty());
				ms.add(property);
				orders.add(sortOrder.isAscending() ? builder.asc(property) : builder.desc(property));
			}
			cq.orderBy(orders);
		}
		if (multiSelect != null && !ms.isEmpty()) {
			cq.multiselect(ms);
		}
		return cq;
	}

	/**
	 * Creates a predicate based on an "And" filter
	 * 
	 * @param builder
	 *            the criteria builder
	 * @param root
	 *            the root object
	 * @param filter
	 *            the "And" filter
	 * @return
	 */
	private static Predicate createAndPredicate(CriteriaBuilder builder, Root<?> root, Filter filter,
			Map<String, Object> parameters) {
		And and = (And) filter;
		List<Filter> filters = new ArrayList<>(and.getFilters());

		Predicate predicate = null;
		if (!filters.isEmpty()) {
			predicate = createPredicate(filters.remove(0), builder, root, parameters);
			while (!filters.isEmpty()) {
				Predicate next = createPredicate(filters.remove(0), builder, root, parameters);
				if (next != null) {
					predicate = builder.and(predicate, next);
				}
			}
		}
		return predicate;
	}

	/**
	 * Creates a predicate based on a "Compare" filter
	 * 
	 * @param builder
	 *            the criteria builder
	 * @param root
	 *            the query root
	 * @param filter
	 *            the Compare filter
	 * @return
	 */
	@SuppressWarnings({ "rawtypes", "unchecked" })
	private static Predicate createComparePredicate(CriteriaBuilder builder, Root<?> root, Filter filter) {
		Compare compare = (Compare) filter;
		Path path = getPropertyPath(root, compare.getPropertyId(), true);
		Expression<Comparable> property = path;
		Object value = compare.getValue();

		// number representation may contain locale specific separators.
		// Here, we remove
		// those and make sure a period is used in all cases
		if (value instanceof String) {

			// strip out any "%" sign from decimal fields
			value = ((String) value).replace('%', ' ').trim();

			String str = (String) value;
			if (str != null
					&& org.apache.commons.lang.StringUtils.isNumeric(str.replaceAll("\\.", "").replaceAll(",", ""))) {
				// first remove all periods (which may be used as
				// thousand
				// separators), then replace comma by period
				str = str.replaceAll("\\.", "").replace(',', '.');
				value = str;
			}

		}

		switch (compare.getOperation()) {
		case EQUAL:
			if (value instanceof Class<?>) {
				// When instance of class the use type expression
				return builder.equal(path.type(), builder.literal(value));
			}
			return builder.equal(property, value);
		case GREATER:
			return builder.greaterThan(property, (Comparable) value);
		case GREATER_OR_EQUAL:
			return builder.greaterThanOrEqualTo(property, (Comparable) value);
		case LESS:
			return builder.lessThan(property, (Comparable) value);
		case LESS_OR_EQUAL:
			return builder.lessThanOrEqualTo(property, (Comparable) value);
		default:
			return null;
		}
	}

	/**
	 * Creates an empty parameter map
	 * 
	 * @return
	 */
	public static Map<String, Object> createParameterMap() {
		return new HashMap<>();
	}

	/**
	 * Sets any parameter values on the query
	 * 
	 * @param query
	 *            the query
	 * @param pars
	 *            the parameter values
	 */
	public static void setParameters(TypedQuery<?> query, Map<String, Object> pars) {
		for (Entry<String, Object> entry : pars.entrySet()) {
			query.setParameter(entry.getKey(), entry.getValue());
		}
	}

	/**
	 * Creates a query that performs a count
	 * 
	 * @param entityManager
	 *            the entity manager
	 * @param entityClass
	 *            the entity class
	 * @param filter
	 *            the filter to apply
	 * @param distinct
	 *            whether to return only distinct results
	 * @return
	 */
	public static <T> TypedQuery<Long> createCountQuery(EntityManager entityManager, Class<T> entityClass,
			Filter filter, boolean distinct) {
		CriteriaBuilder builder = entityManager.getCriteriaBuilder();
		CriteriaQuery<Long> cq = builder.createQuery(Long.class);
		Root<T> root = cq.from(entityClass);

		cq.select(distinct ? builder.countDistinct(root) : builder.count(root));

		Map<String, Object> pars = createParameterMap();
		Predicate p = createPredicate(filter, builder, root, pars);
		if (p != null) {
			cq.where(p);
		}
		TypedQuery<Long> query = entityManager.createQuery(cq);
		setParameters(query, pars);
		return query;
	}

	/**
	 * Creates a distinct query
	 * 
	 * @param filter
	 * @param entityManager
	 * @param entityClass
	 * @param distinctField
	 * @param sortOrders
	 * @return
	 */
	public static <T> TypedQuery<Tuple> createDistinctQuery(Filter filter, EntityManager entityManager,
			Class<T> entityClass, String distinctField, SortOrder... sortOrders) {
		CriteriaBuilder builder = entityManager.getCriteriaBuilder();
		CriteriaQuery<Tuple> cq = builder.createTupleQuery();
		Root<T> root = cq.from(entityClass);

		// select only the distinctField
		cq.multiselect(root.get(distinctField));

		// Set where clause
		Map<String, Object> pars = createParameterMap();
		Predicate p = createPredicate(filter, builder, root, pars);
		if (p != null) {
			cq.where(p);
		}
		cq.distinct(true);
		cq = addSortInformation(builder, cq, root, sortOrders);

		TypedQuery<Tuple> query = entityManager.createQuery(cq);
		setParameters(query, pars);

		return query;
	}

	/**
	 * Creates a query that fetches objects based on their IDs
	 * 
	 * @param entityManager
	 *            the entity manager
	 * @param entityClass
	 *            the entity class
	 * @param ids
	 *            the IDs of the desired entities
	 * @param sortOrders
	 *            the sorting information
	 * @param fetchJoins
	 *            the desired fetch joins
	 * @return
	 */
	@SuppressWarnings("rawtypes")
	public static <ID, T> TypedQuery<T> createFetchQuery(EntityManager entityManager, Class<T> entityClass,
			List<ID> ids, SortOrders sortOrders, FetchJoinInformation[] fetchJoins) {
		CriteriaBuilder builder = entityManager.getCriteriaBuilder();
		CriteriaQuery<T> cq = builder.createQuery(entityClass);
		Root<T> root = cq.from(entityClass);

		boolean distinct = addFetchJoinInformation(root, fetchJoins);

		// use parameter to prevent Hibernate from creating different query plan
		// every time
		Expression<String> exp = root.get(DynamoConstants.ID);
		ParameterExpression<List> p = builder.parameter(List.class, DynamoConstants.IDS);
		cq.where(exp.in(p));
		cq.distinct(distinct);

		addSortInformation(builder, cq, root, sortOrders == null ? null : sortOrders.toArray());
		TypedQuery<T> query = entityManager.createQuery(cq);

		query.setParameter(DynamoConstants.IDS, ids);
		return query;
	}


	/**
	 * Create a query for fetching a single object
	 * 
	 * @param entityManager
	 *            the entity manager
	 * @param entityClass
	 *            the entity class
	 * @param id
	 *            ID of the object to return
	 * @param fetchJoins
	 *            fetch joins to include
	 * @return
	 */
	public static <ID, T> TypedQuery<T> createFetchSingleObjectQuery(EntityManager entityManager, Class<T> entityClass,
			ID id, FetchJoinInformation[] fetchJoins) {
		CriteriaBuilder builder = entityManager.getCriteriaBuilder();
		CriteriaQuery<T> cq = builder.createQuery(entityClass);
		Root<T> root = cq.from(entityClass);

		addFetchJoinInformation(root, fetchJoins);
		Expression<String> exp = root.get(DynamoConstants.ID);

		boolean parameterSet = true;
		if (id instanceof Integer) {
			ParameterExpression<Integer> p = builder.parameter(Integer.class, DynamoConstants.ID);
			cq.where(builder.equal(exp, p));
		} else if (id instanceof Long) {
			ParameterExpression<Long> p = builder.parameter(Long.class, DynamoConstants.ID);
			cq.where(builder.equal(exp, p));
		} else if (id instanceof String) {
			ParameterExpression<String> p = builder.parameter(String.class, DynamoConstants.ID);
			cq.where(builder.equal(exp, p));
		} else {
			// no parameter but query directly
			parameterSet = false;
			cq.where(builder.equal(root.get(DynamoConstants.ID), id));
		}

		TypedQuery<T> query = entityManager.createQuery(cq);
		if (parameterSet) {
			query.setParameter(DynamoConstants.ID, id);
		}

		return query;
	}

	/**
	 * Creates a query for retrieving the IDs of the entities that match the
	 * provided filter
	 * 
	 * @param entityManager
	 *            the entity manager
	 * @param entityClass
	 *            the entity class
	 * @param filter
	 *            the filter to apply
	 * @param sortOrder
	 *            the sorting to apply
	 * @return
	 */
	public static <T> TypedQuery<Tuple> createIdQuery(EntityManager entityManager, Class<T> entityClass, Filter filter,
			SortOrder... sortOrders) {
		CriteriaBuilder builder = entityManager.getCriteriaBuilder();
		CriteriaQuery<Tuple> cq = builder.createTupleQuery();
		Root<T> root = cq.from(entityClass);

		// select only the ID
		List<Selection<?>> selection = new ArrayList<>();
		selection.add(root.get(DynamoConstants.ID));

		// Set where clause
		Map<String, Object> pars = createParameterMap();
		Predicate p = createPredicate(filter, builder, root, pars);
		if (p != null) {
			cq.where(p);
		}

		// When joins are added (by getPropertyPath) do distinct query
		if (!root.getJoins().isEmpty()) {
			cq.distinct(true);
		}

		// add order clause - this is also important in case of an ID query
		// since we do need to return the correct IDs!
		cq = addSortInformation(builder, cq, root, selection, sortOrders);
		TypedQuery<Tuple> query = entityManager.createQuery(cq);
		setParameters(query, pars);
		return query;
	}

	@SuppressWarnings({ "rawtypes", "unchecked" })
	private static Predicate createLikePredicate(CriteriaBuilder builder, Root<?> root, Filter filter) {
		Like like = (Like) filter;
		if (like.isCaseSensitive()) {
			return builder.like((Expression) getPropertyPath(root, like.getPropertyId()), like.getValue());
		} else {
			return builder.like(builder.lower((Expression) getPropertyPath(root, like.getPropertyId())),
					like.getValue().toLowerCase());
		}
	}

	/**
	 * Create a modulo predicate
	 * 
	 * @param builder
	 * @param filter
	 * @return
	 */
	@SuppressWarnings({ "rawtypes", "unchecked" })
	private static Predicate createModuloPredicate(CriteriaBuilder builder, Root<?> root, Filter filter) {
		Modulo modulo = (Modulo) filter;
		if (modulo.getModExpression() != null) {
			// compare to a literal expression
			return builder.equal(builder.mod((Expression) getPropertyPath(root, modulo.getPropertyId()),
					(Expression) getPropertyPath(root, modulo.getModExpression())), modulo.getResult());
		} else {
			// compare to a property
			return builder.equal(builder.mod((Expression) getPropertyPath(root, modulo.getPropertyId()),
					modulo.getModValue().intValue()), modulo.getResult());
		}
	}

	private static Predicate createOrPredicate(CriteriaBuilder builder, Root<?> root, Filter filter,
			Map<String, Object> parameters) {
		Or or = (Or) filter;
		List<Filter> filters = new ArrayList<>(or.getFilters());

		Predicate predicate = null;
		if (!filters.isEmpty()) {
			predicate = createPredicate(filters.remove(0), builder, root, parameters);
			while (!filters.isEmpty()) {
				Predicate next = createPredicate(filters.remove(0), builder, root, parameters);
				if (next != null) {
					predicate = builder.or(predicate, next);
				}
			}
		}

		return predicate;
	}

	/**
	 * Creates a JPA2 predicate based on a Filter
	 * 
	 * @param filter
	 *            the filter
	 * @param builder
	 *            the criteria builder
	 * @param root
	 *            the entity root
	 * @return
	 */
	@SuppressWarnings({ "unchecked", "rawtypes" })
	private static Predicate createPredicate(Filter filter, CriteriaBuilder builder, Root<?> root,
			Map<String, Object> parameters) {
		if (filter == null) {
			return null;
		}

		if (filter instanceof And) {
			return createAndPredicate(builder, root, filter, parameters);
		} else if (filter instanceof Or) {
			return createOrPredicate(builder, root, filter, parameters);
		} else if (filter instanceof Not) {
			Not not = (Not) filter;
			return builder.not(createPredicate(not.getFilter(), builder, root, parameters));
		} else if (filter instanceof Between) {
			Between between = (Between) filter;
			Expression property = getPropertyPath(root, between.getPropertyId());
			return builder.between(property, (Comparable) between.getStartValue(), (Comparable) between.getEndValue());
		} else if (filter instanceof Compare) {
			return createComparePredicate(builder, root, filter);
		} else if (filter instanceof IsNull) {
			IsNull isNull = (IsNull) filter;
			Path p = getPropertyPath(root, isNull.getPropertyId());
			if (p.type() != null && java.util.Collection.class.isAssignableFrom(p.type().getJavaType())) {
				return builder.isEmpty(p);
			}
			return builder.isNull(p);
		} else if (filter instanceof Like) {
			return createLikePredicate(builder, root, filter);
		} else if (filter instanceof Contains) {
			Contains contains = (Contains) filter;
			return builder.isMember(contains.getValue(), (Expression) getPropertyPath(root, contains.getPropertyId()));
		} else if (filter instanceof In) {
			In in = (In) filter;
			if (in.getValues() != null && !in.getValues().isEmpty()) {
				Expression<?> exp = getPropertyPath(root, in.getPropertyId());
				String parName = in.getPropertyId().replace('.', '_');
				ParameterExpression<List> p = builder.parameter(List.class, parName);
				parameters.put(parName, in.getValues());
				return exp.in(p);
			} else {
				Expression exp = getPropertyPath(root, in.getPropertyId());
				return exp.in(Lists.newArrayList(-1));
			}
		} else if (filter instanceof Modulo) {
			return createModuloPredicate(builder, root, filter);
		}

		throw new UnsupportedOperationException("Filter: " + filter.getClass().getName() + " not recognized");
	}

	/**
	 * Creates a query that fetches properties instead of entities
	 * 
	 * @param filter
	 *            the filter
	 * @param entityManager
	 *            the entity manager
	 * @param entityClass
	 *            the entity class
	 * @param selectProperties
	 *            the properties to use in the selection
	 * @param sortOrders
	 *            the sorting information
	 * @param fetchJoins
	 *            the desired fetch joins
	 * @return
	 */
	@SuppressWarnings("rawtypes")
	public static <ID, T> TypedQuery<Object[]> createSelectQuery(Filter filter, EntityManager entityManager,
			Class<T> entityClass, String[] selectProperties, SortOrders sortOrders, FetchJoinInformation[] fetchJoins) {
		CriteriaBuilder builder = entityManager.getCriteriaBuilder();
		CriteriaQuery<Object[]> cq = builder.createQuery(Object[].class);
		Root<T> root = cq.from(entityClass);

		// Set select
		if (selectProperties != null && selectProperties.length > 0) {
			Selection<?>[] selections = new Selection<?>[selectProperties.length];
			int i = 0;
			for (String sp : selectProperties) {

				// Support nested properties
				String[] ppath = sp.split("\\.");
				Path path = root;
				for (String prop : ppath) {
					path = path.get(prop);
				}
				selections[i] = path;
				i++;
			}
			cq.select(builder.array(selections));
		}

		boolean distinct = addFetchJoinInformation(root, fetchJoins);
		cq.distinct(distinct);

		Map<String, Object> pars = createParameterMap();
		Predicate p = createPredicate(filter, builder, root, pars);
		if (p != null) {
			cq.where(p);
		}
		cq = addSortInformation(builder, cq, root, sortOrders == null ? null : sortOrders.toArray());
		TypedQuery<Object[]> query = entityManager.createQuery(cq);
		setParameters(query, pars);
		return query;
	}

	/**
	 * Creates a query that simply selects some objects based on some filter
	 * 
	 * @param filter
	 *            the filter
	 * @param entityManager
	 *            the entity manager
	 * @param entityClass
	 *            the entity class
	 * @param sortOrder
	 *            the sorting information
	 * @return
	 */
	public static <T> TypedQuery<T> createSelectQuery(Filter filter, EntityManager entityManager, Class<T> entityClass,
			FetchJoinInformation[] fetchJoins, SortOrder... sortOrders) {
		CriteriaBuilder builder = entityManager.getCriteriaBuilder();
		CriteriaQuery<T> cq = builder.createQuery(entityClass);
		Root<T> root = cq.from(entityClass);

		boolean distinct = addFetchJoinInformation(root, fetchJoins);
		cq.select(root);
		cq.distinct(distinct);

		Map<String, Object> pars = createParameterMap();
		Predicate p = createPredicate(filter, builder, root, pars);
		if (p != null) {
			cq.where(p);
		}
		cq = addSortInformation(builder, cq, root, sortOrders);
		TypedQuery<T> query = entityManager.createQuery(cq);
		setParameters(query, pars);
		return query;
	}

	/**
	 * Creates a query to fetch an object based on a value of a unique property
	 * 
	 * @param entityManager
	 *            the entity manager
	 * @param entityClass
	 *            the entity class
	 * @param fetchJoins
	 *            the fetch joins to include
	 * @param propertyName
	 *            name of the property to search on
	 * @param value
	 *            value of the property to search on
	 * @return
	 */
	public static <T> CriteriaQuery<T> createUniquePropertyFetchQuery(EntityManager entityManager, Class<T> entityClass,
			FetchJoinInformation[] fetchJoins, String propertyName, Object value, boolean caseSensitive) {
		CriteriaBuilder builder = entityManager.getCriteriaBuilder();
		CriteriaQuery<T> cq = builder.createQuery(entityClass);
		Root<T> root = cq.from(entityClass);

		addFetchJoinInformation(root, fetchJoins);

		Predicate equals = null;
		if (value instanceof String && !caseSensitive) {
			equals = builder.equal(builder.upper(root.get(propertyName).as(String.class)),
					((String) value).toUpperCase());
		} else {
			equals = builder.equal(root.get(propertyName), value);
		}
		cq.where(equals);
		cq.distinct(true);

		return cq;
	}

	/**
	 * Creates a query used to retrieve a single entity based on a unique property
	 * value
	 * 
	 * @param entityManager
	 * @param entityClass
	 * @param propertyName
	 * @param value
	 * @return
	 */
	public static <T> CriteriaQuery<T> createUniquePropertyQuery(EntityManager entityManager, Class<T> entityClass,
			String propertyName, Object value, boolean caseSensitive) {
		CriteriaBuilder builder = entityManager.getCriteriaBuilder();
		CriteriaQuery<T> cq = builder.createQuery(entityClass);
		Root<T> root = cq.from(entityClass);

		Predicate equals = null;
		if (value instanceof String && !caseSensitive) {
			equals = builder.equal(builder.upper(root.get(propertyName).as(String.class)),
					((String) value).toUpperCase());
		} else {
			equals = builder.equal(root.get(propertyName), value);
		}
		cq.where(equals);

		return cq;
	}

	/**
	 * Gets property path.
	 * 
	 * @param root
	 *            the root where path starts form
	 * @param propertyId
	 *            the property ID
	 * @return the path to property
	 */
	private static Path<Object> getPropertyPath(Root<?> root, Object propertyId) {
		return getPropertyPath(root, propertyId, false);
	}

	/**
	 * Gets property path.
	 * 
	 * @param root
	 *            the root where path starts form
	 * @param propertyId
	 *            the property ID
	 * @param join
	 *            set to true if you want implicit joins to be created for ALL collections
	 * @return the path to property
	 */
	private static Path<Object> getPropertyPath(Root<?> root, Object propertyId, boolean join) {
		String[] propertyIdParts = ((String) propertyId).split("\\.");

		Join<?, ?> join = null;
		Path<Object> path = null;
<<<<<<< HEAD
		String lastPart = propertyIdParts[propertyIdParts.length - 1];

		for (String part : propertyIdParts) {
=======
		for (int i = 0; i < propertyIdParts.length; i++) {
			String part = propertyIdParts[i];
>>>>>>> 27c933ae
			if (path == null) {
				path = root.get(part);
			} else if (join != null) {
				path = join.get(part);
			} else {
				path = path.get(part);
			}
<<<<<<< HEAD

			if (!part.equals(lastPart) && Collection.class.isAssignableFrom(path.getJavaType())) {
				join = root.join(part);
=======
			// Just one collection in the path supported!
			if (join && java.util.Collection.class.isAssignableFrom(path.type().getJavaType())) {
				path = root.join(propertyIdParts[0]);
				for (int k = 1; k <= i; k++) {
					part = propertyIdParts[k];
					path = ((From<?, ?>) path).join(part);
				}
>>>>>>> 27c933ae
			}
		}
		return path;
	}

	/**
	 * Indicates whether at least one of the specified fetches is a fetch that
	 * fetches a collection
	 * 
	 * @param parent
	 *            the fetch parent
	 * @return
	 */
	private static boolean isCollectionFetch(FetchParent<?, ?> parent) {
		boolean result = false;

		for (Fetch<?, ?> fetch : parent.getFetches()) {
			Attribute<?, ?> attribute = fetch.getAttribute();

			boolean nested = isCollectionFetch(fetch);
			result = result || attribute.isCollection() || nested;
		}
		return result;
	}

	/**
	 * Translates a JoinType
	 * 
	 * @param type
	 *            the type to translate
	 * @return
	 */
	private static JoinType translateJoinType(com.ocs.dynamo.dao.JoinType type) {
		switch (type) {
		case INNER:
			return JoinType.INNER;
		case LEFT:
			return JoinType.LEFT;
		default:
			return JoinType.RIGHT;
		}
	}
}<|MERGE_RESOLUTION|>--- conflicted
+++ resolved
@@ -12,34 +12,6 @@
    limitations under the License.
  */
 package com.ocs.dynamo.dao.impl;
-
-import java.util.ArrayList;
-import java.util.Collection;
-import java.util.HashMap;
-import java.util.List;
-import java.util.Map;
-import java.util.Map.Entry;
-
-import javax.persistence.EntityManager;
-import javax.persistence.Tuple;
-import javax.persistence.TypedQuery;
-import javax.persistence.criteria.CriteriaBuilder;
-import javax.persistence.criteria.CriteriaQuery;
-import javax.persistence.criteria.Expression;
-import javax.persistence.criteria.Fetch;
-import javax.persistence.criteria.FetchParent;
-<<<<<<< HEAD
-import javax.persistence.criteria.Join;
-=======
-import javax.persistence.criteria.From;
->>>>>>> 27c933ae
-import javax.persistence.criteria.JoinType;
-import javax.persistence.criteria.ParameterExpression;
-import javax.persistence.criteria.Path;
-import javax.persistence.criteria.Predicate;
-import javax.persistence.criteria.Root;
-import javax.persistence.criteria.Selection;
-import javax.persistence.metamodel.Attribute;
 
 import com.google.common.collect.Lists;
 import com.ocs.dynamo.constants.DynamoConstants;
@@ -58,6 +30,28 @@
 import com.ocs.dynamo.filter.Not;
 import com.ocs.dynamo.filter.Or;
 
+import javax.persistence.EntityManager;
+import javax.persistence.Tuple;
+import javax.persistence.TypedQuery;
+import javax.persistence.criteria.CriteriaBuilder;
+import javax.persistence.criteria.CriteriaQuery;
+import javax.persistence.criteria.Expression;
+import javax.persistence.criteria.Fetch;
+import javax.persistence.criteria.FetchParent;
+import javax.persistence.criteria.From;
+import javax.persistence.criteria.JoinType;
+import javax.persistence.criteria.ParameterExpression;
+import javax.persistence.criteria.Path;
+import javax.persistence.criteria.Predicate;
+import javax.persistence.criteria.Root;
+import javax.persistence.criteria.Selection;
+import javax.persistence.metamodel.Attribute;
+import java.util.ArrayList;
+import java.util.HashMap;
+import java.util.List;
+import java.util.Map;
+import java.util.Map.Entry;
+
 /**
  * @author patrick.deenen
  * @author bas.rutten Class for constructing JPA queries built on the criteria
@@ -120,7 +114,7 @@
 
 	/**
 	 * Adds the "order by" clause to a JPA 2 criteria query
-	 * 
+	 *
 	 * @param builder
 	 *            the criteria builder
 	 * @param cq
@@ -573,7 +567,7 @@
 
 	/**
 	 * Creates a query that fetches properties instead of entities
-	 * 
+	 *
 	 * @param filter
 	 *            the filter
 	 * @param entityManager
@@ -740,7 +734,7 @@
 
 	/**
 	 * Gets property path.
-	 * 
+	 *
 	 * @param root
 	 *            the root where path starts form
 	 * @param propertyId
@@ -752,28 +746,14 @@
 	private static Path<Object> getPropertyPath(Root<?> root, Object propertyId, boolean join) {
 		String[] propertyIdParts = ((String) propertyId).split("\\.");
 
-		Join<?, ?> join = null;
 		Path<Object> path = null;
-<<<<<<< HEAD
-		String lastPart = propertyIdParts[propertyIdParts.length - 1];
-
-		for (String part : propertyIdParts) {
-=======
 		for (int i = 0; i < propertyIdParts.length; i++) {
 			String part = propertyIdParts[i];
->>>>>>> 27c933ae
 			if (path == null) {
 				path = root.get(part);
-			} else if (join != null) {
-				path = join.get(part);
 			} else {
 				path = path.get(part);
 			}
-<<<<<<< HEAD
-
-			if (!part.equals(lastPart) && Collection.class.isAssignableFrom(path.getJavaType())) {
-				join = root.join(part);
-=======
 			// Just one collection in the path supported!
 			if (join && java.util.Collection.class.isAssignableFrom(path.type().getJavaType())) {
 				path = root.join(propertyIdParts[0]);
@@ -781,7 +761,6 @@
 					part = propertyIdParts[k];
 					path = ((From<?, ?>) path).join(part);
 				}
->>>>>>> 27c933ae
 			}
 		}
 		return path;
