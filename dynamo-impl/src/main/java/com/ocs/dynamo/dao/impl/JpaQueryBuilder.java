--- conflicted
+++ resolved
@@ -67,840 +67,6 @@
  */
 public final class JpaQueryBuilder {
 
-<<<<<<< HEAD
-	/**
-	 * Adds fetch join information to a query root
-	 * 
-	 * @param root       the query root
-	 * @param fetchJoins the fetch joins
-	 * @return <code>true</code> if the fetches include a collection,
-	 *         <code>false</code> otherwise
-	 */
-	private static <T> boolean addFetchJoinInformation(FetchParent<T, ?> root, FetchJoinInformation... fetchJoins) {
-		boolean collection = false;
-
-		if (root != null && fetchJoins != null) {
-			for (FetchJoinInformation s : fetchJoins) {
-
-				// Support nested properties
-				FetchParent<T, ?> fetch = root;
-				String[] ppath = s.getProperty().split("\\.");
-				for (String prop : ppath) {
-					fetch = fetch.fetch(prop, translateJoinType(s.getJoinType()));
-				}
-			}
-
-			// check if any collection is fetched. If so then the results need
-			// to be cleaned up using "distinct"
-			collection = isCollectionFetch(root);
-		}
-		return collection;
-	}
-
-	/**
-	 * Adds the "order by" clause to a criteria query
-	 * 
-	 * @param builder    the criteria builder
-	 * @param cq         the criteria query
-	 * @param root       the query root
-	 * @param distinct   whether a "distinct" is applied to the query
-	 * @param sortOrders the sort orders
-	 * @return
-	 */
-	private static <T, R> CriteriaQuery<R> addSortInformation(CriteriaBuilder builder, CriteriaQuery<R> cq,
-			Root<T> root, boolean distinct, SortOrder... sortOrders) {
-		return addSortInformation(builder, cq, root, (List<Selection<?>>) null, distinct, sortOrders);
-	}
-
-	/**
-	 * Adds the "order by" clause to a criteria query
-	 *
-	 * @param builder     the criteria builder
-	 * @param cq          the criteria query
-	 * @param root        the query root
-	 * @param multiSelect whether to select multiple properties
-	 * @param distinct    whether a "distinct"is applied to the query. This
-	 *                    influences how the sort part is built
-	 * @param sortOrders  the sort orders
-	 * @return the criteria query with any relevant sorting instructions added to it
-	 */
-	private static <T, R> CriteriaQuery<R> addSortInformation(CriteriaBuilder builder, CriteriaQuery<R> cq,
-			Root<T> root, List<Selection<?>> multiSelect, boolean distinct, SortOrder... sortOrders) {
-		List<Selection<?>> ms = new ArrayList<>();
-		if (multiSelect != null && !multiSelect.isEmpty()) {
-			ms.addAll(multiSelect);
-		}
-		if (sortOrders != null && sortOrders.length > 0) {
-			List<jakarta.persistence.criteria.Order> orders = new ArrayList<>();
-			for (SortOrder sortOrder : sortOrders) {
-				Expression<?> property = distinct ? getPropertyPath(root, sortOrder.getProperty(), true)
-						: getPropertyPathForSort(root, sortOrder.getProperty());
-				ms.add(property);
-				orders.add(sortOrder.isAscending() ? builder.asc(property) : builder.desc(property));
-			}
-			cq.orderBy(orders);
-		}
-		if (multiSelect != null && !ms.isEmpty()) {
-			cq.multiselect(ms);
-		}
-		return cq;
-	}
-
-	/**
-	 * Creates a predicate based on an "And" filter
-	 * 
-	 * @param builder    the criteria builder
-	 * @param root       the root object
-	 * @param filter     the "And" filter
-	 * @param parameters the parameters passed to the query
-	 * @return
-	 */
-	private static Predicate createAndPredicate(CriteriaBuilder builder, Root<?> root, Filter filter,
-			Map<String, Object> parameters) {
-		And and = (And) filter;
-		List<Filter> filters = new ArrayList<>(and.getFilters());
-
-		Predicate predicate = null;
-		if (!filters.isEmpty()) {
-			predicate = createPredicate(filters.remove(0), builder, root, parameters);
-			while (!filters.isEmpty()) {
-				Predicate next = createPredicate(filters.remove(0), builder, root, parameters);
-				if (next != null) {
-					predicate = builder.and(predicate, next);
-				}
-			}
-		}
-		return predicate;
-	}
-
-	@SuppressWarnings({ "rawtypes", "unchecked" })
-	private static Predicate createCaseInsensitiveLikePredicate(CriteriaBuilder builder, Root<?> root, Like like) {
-		String unaccentName = SystemPropertyUtils.getUnAccentFunctionName();
-		if (!StringUtils.isEmpty(unaccentName)) {
-			return builder.like(
-					builder.function(unaccentName, String.class,
-							builder.lower((Expression) getPropertyPath(root, like.getPropertyId(), true))),
-					removeAccents(like.getValue().toLowerCase()));
-		}
-
-		return builder.like(builder.lower((Expression) getPropertyPath(root, like.getPropertyId(), true)),
-				like.getValue().toLowerCase());
-	}
-
-	/**
-	 * Creates a predicate based on a "Compare" filter
-	 * 
-	 * @param builder the criteria builder
-	 * @param root    the query root
-	 * @param filter  the Compare filter
-	 * @return
-	 */
-	@SuppressWarnings({ "rawtypes", "unchecked" })
-	private static Predicate createComparePredicate(CriteriaBuilder builder, Root<?> root, Filter filter) {
-		Compare compare = (Compare) filter;
-		Path path = getPropertyPath(root, compare.getPropertyId(), true);
-		Expression<Comparable> property = path;
-		Object value = compare.getValue();
-
-		// number representation may contain locale specific separators.
-		// Here, we remove
-		// those and make sure a period is used in all cases
-		if (value instanceof String) {
-
-			// strip out any "%" sign from decimal fields
-			value = ((String) value).replace('%', ' ').trim();
-
-			String str = (String) value;
-			if (StringUtils.isNumeric(str.replace(".", "").replace(",", ""))) {
-				// first remove all periods (which may be used as
-				// thousand
-				// separators), then replace comma by period
-				str = str.replace(".", "").replace(',', '.');
-				value = str;
-			}
-		}
-
-		switch (compare.getOperation()) {
-		case EQUAL:
-			if (value instanceof Class<?>) {
-				// When instance of class the use type expression
-				return builder.equal(path.type(), builder.literal(value));
-			}
-			return builder.equal(property, value);
-		case GREATER:
-			return builder.greaterThan(property, (Comparable) value);
-		case GREATER_OR_EQUAL:
-			return builder.greaterThanOrEqualTo(property, (Comparable) value);
-		case LESS:
-			return builder.lessThan(property, (Comparable) value);
-		case LESS_OR_EQUAL:
-			return builder.lessThanOrEqualTo(property, (Comparable) value);
-		default:
-			return null;
-		}
-	}
-
-	/**
-	 * Creates a query that performs a count
-	 * 
-	 * @param entityManager the entity manager
-	 * @param entityClass   the entity class
-	 * @param filter        the filter to apply
-	 * @param distinct      whether to return only distinct results
-	 * @return
-	 */
-	public static <T> TypedQuery<Long> createCountQuery(EntityManager entityManager, Class<T> entityClass,
-			Filter filter, boolean distinct) {
-		CriteriaBuilder builder = entityManager.getCriteriaBuilder();
-		CriteriaQuery<Long> cq = builder.createQuery(Long.class);
-		Root<T> root = cq.from(entityClass);
-
-		cq.select(distinct ? builder.countDistinct(root) : builder.count(root));
-
-		Map<String, Object> pars = createParameterMap();
-		Predicate p = createPredicate(filter, builder, root, pars);
-		if (p != null) {
-			cq.where(p);
-		}
-		TypedQuery<Long> query = entityManager.createQuery(cq);
-		setParameters(query, pars);
-		return query;
-	}
-
-	/**
-	 * Creates a query for retrieving all distinct values for a certain field
-	 * 
-	 * @param filter        the search filter
-	 * @param entityManager the entity manager
-	 * @param entityClass   the class of the entity to query
-	 * @param distinctField the name of the field for which to retrieve the distinct
-	 *                      values
-	 * @param sortOrders
-	 * @return
-	 */
-	public static <T> TypedQuery<Tuple> createDistinctQuery(Filter filter, EntityManager entityManager,
-			Class<T> entityClass, String distinctField, SortOrder... sortOrders) {
-		CriteriaBuilder builder = entityManager.getCriteriaBuilder();
-		CriteriaQuery<Tuple> cq = builder.createTupleQuery();
-		Root<T> root = cq.from(entityClass);
-
-		// select only the distinctField
-		cq.multiselect(getPropertyPath(root, distinctField, true));
-
-		// Set where clause
-		Map<String, Object> pars = createParameterMap();
-		Predicate p = createPredicate(filter, builder, root, pars);
-		if (p != null) {
-			cq.where(p);
-		}
-		cq.distinct(true);
-		cq = addSortInformation(builder, cq, root, true, sortOrders);
-
-		TypedQuery<Tuple> query = entityManager.createQuery(cq);
-		setParameters(query, pars);
-
-		return query;
-	}
-
-	/**
-	 * Creates a query that fetches objects based on their IDs
-	 * 
-	 * @param entityManager the entity manager
-	 * @param entityClass   the entity class
-	 * @param ids           the IDs of the desired entities
-	 * @param sortOrders    the sort orders
-	 * @param fetchJoins    the desired fetch joins
-	 * @return
-	 */
-	@SuppressWarnings("rawtypes")
-	public static <ID, T> TypedQuery<T> createFetchQuery(EntityManager entityManager, Class<T> entityClass,
-			List<ID> ids, Filter additionalFilter, SortOrders sortOrders, FetchJoinInformation... fetchJoins) {
-		CriteriaBuilder builder = entityManager.getCriteriaBuilder();
-		CriteriaQuery<T> cq = builder.createQuery(entityClass);
-		Root<T> root = cq.from(entityClass);
-
-		boolean distinct = addFetchJoinInformation(root, fetchJoins);
-
-		// use parameters to prevent Hibernate from creating different query plan
-		// every time
-		Expression<String> exp = root.get(DynamoConstants.ID);
-		ParameterExpression<List> idExpression = builder.parameter(List.class, DynamoConstants.IDS);
-		cq.distinct(distinct);
-
-		Map<String, Object> pars = createParameterMap();
-		if (additionalFilter != null) {
-			Predicate pr = createPredicate(additionalFilter, builder, root, pars);
-			if (pr != null) {
-				cq.where(pr, exp.in(idExpression));
-			} else {
-				cq.where(exp.in(idExpression));
-			}
-		} else {
-			cq.where(exp.in(idExpression));
-		}
-
-		addSortInformation(builder, cq, root, distinct, sortOrders == null ? null : sortOrders.toArray());
-		TypedQuery<T> query = entityManager.createQuery(cq);
-
-		query.setParameter(DynamoConstants.IDS, ids);
-
-		if (additionalFilter != null) {
-			setParameters(query, pars);
-		}
-
-		return query;
-	}
-
-	/**
-	 * Create a query for fetching a single object
-	 * 
-	 * @param entityManager the entity manager
-	 * @param entityClass   the entity class
-	 * @param id            ID of the object to return
-	 * @param fetchJoins    fetch joins to include
-	 * @return
-	 */
-	public static <ID, T> TypedQuery<T> createFetchSingleObjectQuery(EntityManager entityManager, Class<T> entityClass,
-			ID id, FetchJoinInformation[] fetchJoins) {
-		CriteriaBuilder builder = entityManager.getCriteriaBuilder();
-		CriteriaQuery<T> cq = builder.createQuery(entityClass);
-		Root<T> root = cq.from(entityClass);
-
-		addFetchJoinInformation(root, fetchJoins);
-		Expression<String> exp = root.get(DynamoConstants.ID);
-
-		boolean parameterSet = true;
-		if (id instanceof Integer) {
-			ParameterExpression<Integer> p = builder.parameter(Integer.class, DynamoConstants.ID);
-			cq.where(builder.equal(exp, p));
-		} else if (id instanceof Long) {
-			ParameterExpression<Long> p = builder.parameter(Long.class, DynamoConstants.ID);
-			cq.where(builder.equal(exp, p));
-		} else if (id instanceof String) {
-			ParameterExpression<String> p = builder.parameter(String.class, DynamoConstants.ID);
-			cq.where(builder.equal(exp, p));
-		} else {
-			// no parameter but query directly
-			parameterSet = false;
-			cq.where(builder.equal(root.get(DynamoConstants.ID), id));
-		}
-
-		TypedQuery<T> query = entityManager.createQuery(cq);
-		if (parameterSet) {
-			query.setParameter(DynamoConstants.ID, id);
-		}
-
-		return query;
-	}
-
-	/**
-	 * Creates a query for retrieving the IDs of the entities that match the
-	 * provided filter
-	 * 
-	 * @param entityManager the entity manager
-	 * @param entityClass   the entity class
-	 * @param filter        the filter to apply
-	 * @param sortOrders    the sorting to apply
-	 * @return
-	 */
-	public static <T> TypedQuery<Tuple> createIdQuery(EntityManager entityManager, Class<T> entityClass, Filter filter,
-			SortOrder... sortOrders) {
-		CriteriaBuilder builder = entityManager.getCriteriaBuilder();
-		CriteriaQuery<Tuple> cq = builder.createTupleQuery();
-		Root<T> root = cq.from(entityClass);
-
-		List<Selection<?>> selection = new ArrayList<>();
-		selection.add(root.get(DynamoConstants.ID));
-
-		Map<String, Object> pars = createParameterMap();
-		Predicate p = createPredicate(filter, builder, root, pars);
-		if (p != null) {
-			cq.where(p);
-		}
-
-		// When joins are added (by getPropertyPath) do distinct query
-		if (!root.getJoins().isEmpty()) {
-			cq.distinct(true);
-		}
-
-		// add order clause - this is also important in case of an ID query
-		// since we do need to return the correct IDs!
-		// note: "distinct" must be false here
-		cq = addSortInformation(builder, cq, root, selection, false, sortOrders);
-		TypedQuery<Tuple> query = entityManager.createQuery(cq);
-		setParameters(query, pars);
-		return query;
-	}
-
-	private static Predicate createLikePredicate(CriteriaBuilder builder, Root<?> root, Filter filter) {
-		Like like = (Like) filter;
-		if (like.isCaseSensitive()) {
-			return createLikePredicate(builder, root, like);
-		} else {
-			return createCaseInsensitiveLikePredicate(builder, root, like);
-		}
-	}
-
-	@SuppressWarnings({ "rawtypes", "unchecked" })
-	private static Predicate createLikePredicate(CriteriaBuilder builder, Root<?> root, Like like) {
-		String unaccentName = SystemPropertyUtils.getUnAccentFunctionName();
-		if (!StringUtils.isEmpty(unaccentName)) {
-			return builder.like(
-					builder.function(unaccentName, String.class,
-							(Expression) getPropertyPath(root, like.getPropertyId(), true)),
-					removeAccents(like.getValue()));
-		}
-
-		return builder.like((Expression) getPropertyPath(root, like.getPropertyId(), true), like.getValue());
-	}
-
-	/**
-	 * Create a modulo predicate
-	 * 
-	 * @param builder
-	 * @param filter
-	 * @return
-	 */
-	@SuppressWarnings({ "rawtypes", "unchecked" })
-	private static Predicate createModuloPredicate(CriteriaBuilder builder, Root<?> root, Filter filter) {
-		Modulo modulo = (Modulo) filter;
-		if (modulo.getModExpression() != null) {
-			// compare to a literal expression
-			return builder.equal(builder.mod((Expression) getPropertyPath(root, modulo.getPropertyId(), true),
-					(Expression) getPropertyPath(root, modulo.getModExpression(), true)), modulo.getResult());
-		} else {
-			// compare to a property
-			return builder.equal(builder.mod((Expression) getPropertyPath(root, modulo.getPropertyId(), true),
-					modulo.getModValue().intValue()), modulo.getResult());
-		}
-	}
-
-	/**
-	 * Creates a predicate for a logical or
-	 * 
-	 * @param builder    the criteria builder
-	 * @param root       the query root
-	 * @param filter     the filter to apply
-	 * @param parameters the query parameter mapping
-	 * @return
-	 */
-	private static Predicate createOrPredicate(CriteriaBuilder builder, Root<?> root, Filter filter,
-			Map<String, Object> parameters) {
-		Or or = (Or) filter;
-		List<Filter> filters = new ArrayList<>(or.getFilters());
-
-		Predicate predicate = null;
-		if (!filters.isEmpty()) {
-			predicate = createPredicate(filters.remove(0), builder, root, parameters);
-			while (!filters.isEmpty()) {
-				Predicate next = createPredicate(filters.remove(0), builder, root, parameters);
-				if (next != null) {
-					predicate = builder.or(predicate, next);
-				}
-			}
-		}
-
-		return predicate;
-	}
-
-	private static Map<String, Object> createParameterMap() {
-		return new HashMap<>();
-	}
-
-	/**
-	 * Creates a predicate based on a Filter
-	 * 
-	 * @param filter  the filter
-	 * @param builder the criteria builder
-	 * @param root    the entity root
-	 * @return
-	 */
-	@SuppressWarnings({ "unchecked", "rawtypes" })
-	private static Predicate createPredicate(Filter filter, CriteriaBuilder builder, Root<?> root,
-			Map<String, Object> parameters) {
-		if (filter == null) {
-			return null;
-		}
-
-		if (filter instanceof And) {
-			return createAndPredicate(builder, root, filter, parameters);
-		} else if (filter instanceof Or) {
-			return createOrPredicate(builder, root, filter, parameters);
-		} else if (filter instanceof Not) {
-			Not not = (Not) filter;
-			return builder.not(createPredicate(not.getFilter(), builder, root, parameters));
-		} else if (filter instanceof Between) {
-			Between between = (Between) filter;
-			Expression property = getPropertyPath(root, between.getPropertyId(), true);
-			return builder.between(property, (Comparable) between.getStartValue(), (Comparable) between.getEndValue());
-		} else if (filter instanceof Compare) {
-			return createComparePredicate(builder, root, filter);
-		} else if (filter instanceof IsNull) {
-			IsNull isNull = (IsNull) filter;
-			Path path = getPropertyPath(root, isNull.getPropertyId(), true);
-			if (path.type() != null && java.util.Collection.class.isAssignableFrom(path.getJavaType())) {
-				return builder.isEmpty(path);
-			}
-			return builder.isNull(path);
-		} else if (filter instanceof Like) {
-			return createLikePredicate(builder, root, filter);
-		} else if (filter instanceof Contains) {
-			Contains contains = (Contains) filter;
-			return builder.isMember(contains.getValue(),
-					(Expression) getPropertyPath(root, contains.getPropertyId(), false));
-		} else if (filter instanceof In) {
-			In in = (In) filter;
-			if (in.getValues() != null && !in.getValues().isEmpty()) {
-				Expression<?> exp = getPropertyPath(root, in.getPropertyId(), true);
-				String parName = in.getPropertyId().replace('.', '_');
-				// Support multiple parameters
-				if (parameters.containsKey(parName)) {
-					parName = parName + System.currentTimeMillis();
-				}
-
-				ParameterExpression<Collection> p = builder.parameter(Collection.class, parName);
-				parameters.put(parName, in.getValues());
-				return exp.in(p);
-			} else {
-				Expression exp = getPropertyPath(root, in.getPropertyId(), true);
-				return exp.in(Lists.newArrayList(-1));
-			}
-		} else if (filter instanceof Modulo) {
-			return createModuloPredicate(builder, root, filter);
-		}
-
-		throw new UnsupportedOperationException("Filter: " + filter.getClass().getName() + " not recognized");
-	}
-
-	/**
-	 * Creates a query that selects objects based on the specified filter
-	 * 
-	 * @param filter        the filter
-	 * @param entityManager the entity manager
-	 * @param entityClass   the entity class
-	 * @param sortOrders    the sorting information
-	 * @return
-	 */
-	public static <T> TypedQuery<T> createSelectQuery(Filter filter, EntityManager entityManager, Class<T> entityClass,
-			FetchJoinInformation[] fetchJoins, SortOrder... sortOrders) {
-		CriteriaBuilder builder = entityManager.getCriteriaBuilder();
-		CriteriaQuery<T> cq = builder.createQuery(entityClass);
-		Root<T> root = cq.from(entityClass);
-
-		boolean distinct = addFetchJoinInformation(root, fetchJoins);
-		cq.select(root);
-		cq.distinct(distinct);
-
-		Map<String, Object> pars = createParameterMap();
-		Predicate p = createPredicate(filter, builder, root, pars);
-		if (p != null) {
-			cq.where(p);
-		}
-		cq = addSortInformation(builder, cq, root, distinct, sortOrders);
-		TypedQuery<T> query = entityManager.createQuery(cq);
-		setParameters(query, pars);
-		return query;
-	}
-
-	/**
-	 * Creates a query that fetches properties instead of entities. Supports
-	 * aggregated functions; when used will automatically add group by expressions
-	 * for all properties in the select list without an aggregated function.
-	 * 
-	 * @param filter           the filter
-	 * @param entityManager    the entity manager
-	 * @param entityClass      the entity class
-	 * @param selectProperties the properties to use in the selection
-	 * @param sortOrders       the sorting information
-	 * @return
-	 */
-	@SuppressWarnings({ "rawtypes", "unchecked" })
-	public static <T> TypedQuery<Object[]> createSelectQuery(Filter filter, EntityManager entityManager,
-			Class<T> entityClass, String[] selectProperties, SortOrders sortOrders) {
-		CriteriaBuilder builder = entityManager.getCriteriaBuilder();
-		CriteriaQuery<Object[]> cq = builder.createQuery(Object[].class);
-		Root<T> root = cq.from(entityClass);
-		ArrayList<Expression<?>> grouping = new ArrayList<>();
-		boolean aggregated = false;
-
-		// Set select
-		if (selectProperties != null && selectProperties.length > 0) {
-			Selection<?>[] selections = new Selection<?>[selectProperties.length];
-			int i = 0;
-			for (String sp : selectProperties) {
-
-				// Support nested properties
-				String[] ppath = sp.split("\\.");
-				// Test for function
-				QueryFunction f = null;
-				Path path = null;
-				try {
-					if (ppath.length > 1) {
-						f = QueryFunction.valueOf(ppath[ppath.length - 1]);
-						path = getPropertyPath(root, sp.substring(0, sp.lastIndexOf('.')), true);
-					}
-				} catch (Exception e) {
-					// Do nothing; not a supported function; assume property name
-				}
-				if (f != null) {
-					switch (f) {
-					case AF_AVG:
-						selections[i] = builder.avg(path);
-						break;
-					case AF_COUNT:
-						selections[i] = builder.count(path);
-						break;
-					case AF_COUNT_DISTINCT:
-						selections[i] = builder.countDistinct(path);
-						break;
-					case AF_SUM:
-						selections[i] = builder.sum(path);
-						break;
-					default:
-						throw new OCSRuntimeException("Unsupported function");
-					}
-					aggregated = true;
-				} else {
-					path = getPropertyPath(root, sp, true);
-					selections[i] = path;
-					grouping.add(path);
-				}
-				i++;
-			}
-			cq.select(builder.array(selections));
-		}
-
-		Map<String, Object> pars = createParameterMap();
-		Predicate p = createPredicate(filter, builder, root, pars);
-		if (p != null) {
-			cq.where(p);
-		}
-		if (aggregated) {
-			cq.groupBy(grouping);
-		}
-		cq = addSortInformation(builder, cq, root, true, sortOrders == null ? null : sortOrders.toArray());
-		TypedQuery<Object[]> query = entityManager.createQuery(cq);
-		setParameters(query, pars);
-		return query;
-	}
-
-	/**
-	 * Creates a query to fetch an object based on a value of a unique property
-	 * 
-	 * @param entityManager the entity manager
-	 * @param entityClass   the entity class
-	 * @param fetchJoins    the fetch joins to include
-	 * @param propertyName  name of the property to search on
-	 * @param value         value of the property to search on
-	 * @return
-	 */
-	public static <T> CriteriaQuery<T> createUniquePropertyFetchQuery(EntityManager entityManager, Class<T> entityClass,
-			FetchJoinInformation[] fetchJoins, String propertyName, Object value, boolean caseSensitive) {
-		CriteriaBuilder builder = entityManager.getCriteriaBuilder();
-		CriteriaQuery<T> cq = builder.createQuery(entityClass);
-		Root<T> root = cq.from(entityClass);
-
-		addFetchJoinInformation(root, fetchJoins);
-
-		Predicate equals;
-		if (value instanceof String && !caseSensitive) {
-			equals = builder.equal(builder.upper(root.get(propertyName).as(String.class)),
-					((String) value).toUpperCase());
-		} else {
-			equals = builder.equal(root.get(propertyName), value);
-		}
-		cq.where(equals);
-		cq.distinct(true);
-
-		return cq;
-	}
-
-	/**
-	 * Creates a query used to retrieve a single entity based on a unique property
-	 * value
-	 * 
-	 * @param entityManager
-	 * @param entityClass
-	 * @param propertyName
-	 * @param value
-	 * @return
-	 */
-	public static <T> CriteriaQuery<T> createUniquePropertyQuery(EntityManager entityManager, Class<T> entityClass,
-			String propertyName, Object value, boolean caseSensitive) {
-		CriteriaBuilder builder = entityManager.getCriteriaBuilder();
-		CriteriaQuery<T> cq = builder.createQuery(entityClass);
-		Root<T> root = cq.from(entityClass);
-
-		Predicate equals = null;
-		if (value instanceof String && !caseSensitive) {
-			equals = builder.equal(builder.upper(root.get(propertyName).as(String.class)),
-					((String) value).toUpperCase());
-		} else {
-			equals = builder.equal(root.get(propertyName), value);
-		}
-		cq.where(equals);
-
-		return cq;
-	}
-
-	/**
-	 * Gets property path.
-	 * 
-	 * @param root       the root where path starts form
-	 * @param propertyId the property ID
-	 * @param join       set to true if you want implicit joins to be created for
-	 *                   ALL collections
-	 * @return the path to property
-	 */
-	@SuppressWarnings("unchecked")
-	private static Path<Object> getPropertyPath(Root<?> root, Object propertyId, boolean join) {
-		String[] propertyIdParts = ((String) propertyId).split("\\.");
-
-		Path<?> path = null;
-		Join<?, ?> curJoin = null;
-		for (int i = 0; i < propertyIdParts.length; i++) {
-			String part = propertyIdParts[i];
-			if (path == null) {
-				path = root.get(part);
-			} else {
-				path = path.get(part);
-			}
-			// Check collection join
-			if (join && Collection.class.isAssignableFrom(path.getJavaType())) {
-				// Reuse existing join
-				Join<?, ?> detailJoin = null;
-				Collection<Join<?, ?>> joins = (Collection<Join<?, ?>>) (curJoin == null ? root.getJoins()
-						: curJoin.getJoins());
-				if (joins != null) {
-					for (Join<?, ?> j : (Set<Join<?, ?>>) joins) {
-						if (propertyIdParts[i].equals(j.getAttribute().getName())) {
-							path = j;
-							detailJoin = j;
-							break;
-						}
-					}
-				}
-				// when no existing join then add new
-				if (detailJoin == null) {
-					if (curJoin == null) {
-						curJoin = root.join(propertyIdParts[i]);
-					} else {
-						curJoin = curJoin.join(propertyIdParts[i]);
-					}
-					path = curJoin;
-				}
-			}
-		}
-		return (Path<Object>) path;
-	}
-
-	/**
-	 * Adds a property path specifically for sorting
-	 * 
-	 * @param root
-	 * @param propertyId
-	 * @return
-	 */
-	@SuppressWarnings("unchecked")
-	private static Expression<?> getPropertyPathForSort(Root<?> root, Object propertyId) {
-		String[] propertyIdParts = ((String) propertyId).split("\\.");
-
-		Path<?> path = null;
-		Join<?, ?> curJoin = null;
-		for (int i = 0; i < propertyIdParts.length; i++) {
-			String part = propertyIdParts[i];
-			if (path == null) {
-				path = root.get(part);
-			} else {
-				path = path.get(part);
-			}
-
-			if (AbstractEntity.class.isAssignableFrom(path.getJavaType())
-					|| Collection.class.isAssignableFrom(path.getJavaType())) {
-				// Reuse existing join
-				Join<?, ?> detailJoin = null;
-				Collection<Join<?, ?>> joins = (Collection<Join<?, ?>>) (curJoin == null ? root.getJoins()
-						: curJoin.getJoins());
-				if (joins != null) {
-					for (Join<?, ?> j : joins) {
-						if (propertyIdParts[i].equals(j.getAttribute().getName())) {
-							path = j;
-							detailJoin = j;
-							break;
-						}
-					}
-				}
-				// when no existing join then add new
-				if (detailJoin == null) {
-					if (curJoin == null) {
-						curJoin = root.join(propertyIdParts[i], JoinType.LEFT);
-					} else {
-						curJoin = curJoin.join(propertyIdParts[i], JoinType.LEFT);
-					}
-					path = curJoin;
-				}
-			}
-
-		}
-		return path;
-	}
-
-	/**
-	 * Indicates whether at least one of the specified fetches is a fetch that
-	 * fetches a collection
-	 * 
-	 * @param parent the fetch parent
-	 * @return
-	 */
-	private static boolean isCollectionFetch(FetchParent<?, ?> parent) {
-		boolean result = false;
-
-		for (Fetch<?, ?> fetch : parent.getFetches()) {
-			Attribute<?, ?> attribute = fetch.getAttribute();
-
-			boolean nested = isCollectionFetch(fetch);
-			result = result || attribute.isCollection() || nested;
-		}
-		return result;
-	}
-
-	private static String removeAccents(String input) {
-		return com.ocs.dynamo.utils.StringUtils.removeAccents(input);
-	}
-
-	/**
-	 * Sets the values of all parameters used in the query
-	 * 
-	 * @param query the query
-	 * @param pars  the parameter values
-	 */
-	private static void setParameters(TypedQuery<?> query, Map<String, Object> pars) {
-		for (Entry<String, Object> entry : pars.entrySet()) {
-			query.setParameter(entry.getKey(), entry.getValue());
-		}
-	}
-
-	/**
-	 * Translates a JoinType
-	 * 
-	 * @param type the type to translate
-	 * @return
-	 */
-	private static JoinType translateJoinType(com.ocs.dynamo.dao.JoinType type) {
-		switch (type) {
-		case INNER:
-			return JoinType.INNER;
-		case LEFT:
-			return JoinType.LEFT;
-		default:
-			return JoinType.RIGHT;
-		}
-	}
-
-	private JpaQueryBuilder() {
-		// hidden private constructor
-	}
-=======
     /**
      * Adds fetch join information to a query root
      *
@@ -1733,5 +899,4 @@
     private JpaQueryBuilder() {
         // hidden private constructor
     }
->>>>>>> cb471809
 }