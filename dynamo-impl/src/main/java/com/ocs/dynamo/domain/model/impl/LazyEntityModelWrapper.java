--- conflicted
+++ resolved
@@ -30,148 +30,6 @@
  */
 public class LazyEntityModelWrapper<T> implements EntityModel<T> {
 
-<<<<<<< HEAD
-    private EntityModelFactory factory;
-
-    /**
-     * The entity model to which to delegate the actual functionality
-     */
-    private EntityModel<T> delegate;
-
-    /**
-     * The unique reference for this entity model
-     */
-    private String reference;
-
-    /**
-     * The entity class
-     */
-    private Class<T> entityClass;
-
-    /**
-     * Constructor
-     * 
-     * @param factory
-     *            the entity model factory
-     * @param reference
-     *            the reference (unique name of the model)
-     * @param entityClass
-     *            the entity class
-     */
-    public LazyEntityModelWrapper(EntityModelFactory factory, String reference, Class<T> entityClass) {
-        this.reference = reference;
-        this.factory = factory;
-        this.entityClass = entityClass;
-    }
-
-    @Override
-    public void addAttributeModel(String attributeGroup, AttributeModel model, AttributeModel existingModel) {
-        getDelegate().addAttributeModel(attributeGroup, model, existingModel);
-    }
-
-    @Override
-    public List<String> getAttributeGroups() {
-        return getDelegate().getAttributeGroups();
-    }
-
-    @Override
-    public AttributeModel getAttributeModel(String attributeName) {
-        return getDelegate().getAttributeModel(attributeName);
-    }
-
-    @Override
-    public List<AttributeModel> getAttributeModels() {
-        return getDelegate().getAttributeModels();
-    }
-
-    @Override
-    public List<AttributeModel> getAttributeModelsForGroup(String group) {
-        return getDelegate().getAttributeModelsForGroup(group);
-    }
-
-    @Override
-    public List<AttributeModel> getAttributeModelsForType(AttributeType attributeType, Class<?> type) {
-        return getDelegate().getAttributeModelsForType(attributeType, type);
-    }
-
-    @Override
-    public List<AttributeModel> getCascadeAttributeModels() {
-        return getDelegate().getCascadeAttributeModels();
-    }
-
-	protected EntityModel<T> getDelegate() {
-        if (delegate == null) {
-            init();
-        }
-        return delegate;
-    }
-
-    @Override
-    public String getDescription() {
-        return getDelegate().getDescription();
-    }
-
-    @Override
-    public String getDisplayName() {
-        return getDelegate().getDisplayName();
-    }
-
-    @Override
-    public String getDisplayNamePlural() {
-        return getDelegate().getDisplayNamePlural();
-    }
-
-    @Override
-    public String getDisplayProperty() {
-        return getDelegate().getDisplayProperty();
-    }
-
-    @Override
-    public Class<T> getEntityClass() {
-        return getDelegate().getEntityClass();
-    }
-
-    @Override
-    public AttributeModel getIdAttributeModel() {
-        return getDelegate().getIdAttributeModel();
-    }
-
-    @Override
-    public AttributeModel getMainAttributeModel() {
-        return getDelegate().getMainAttributeModel();
-    }
-
-    @Override
-    public String getReference() {
-        return getDelegate().getReference();
-    }
-
-    @Override
-    public List<AttributeModel> getRequiredForSearchingAttributeModels() {
-        return getDelegate().getRequiredForSearchingAttributeModels();
-    }
-
-    @Override
-    public Map<AttributeModel, Boolean> getSortOrder() {
-        return getDelegate().getSortOrder();
-    }
-
-	private synchronized void init() {
-        if (delegate == null) {
-            delegate = factory.getModel(reference, entityClass);
-        }
-    }
-
-    @Override
-    public boolean isAttributeGroupVisible(String group, boolean readOnly) {
-        return getDelegate().isAttributeGroupVisible(group, readOnly);
-    }
-
-    @Override
-    public boolean usesDefaultGroupOnly() {
-        return getDelegate().usesDefaultGroupOnly();
-    }
-=======
 	private EntityModelFactory factory;
 
 	/**
@@ -191,7 +49,7 @@
 
 	/**
 	 * Constructor
-	 * 
+	 *
 	 * @param factory
 	 *            the entity model factory
 	 * @param reference
@@ -317,11 +175,5 @@
 	public void addAttributeGroup(String attributeGroup) {
 		getDelegate().addAttributeGroup(attributeGroup);
 	}
->>>>>>> a876f9d7
-
-	@Override
-	public void addAttributeGroup(String attributeGroup) {
-		getDelegate().addAttributeGroup(attributeGroup);
-	}
 
 }