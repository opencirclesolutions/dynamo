--- conflicted
+++ resolved
@@ -51,7 +51,7 @@
 	private Map<String, String> cascadeAttributes = new HashMap<>();
 
 	private Map<String, CascadeMode> cascadeModes = new HashMap<>();
-	
+
 	private CheckboxMode checkboxMode;
 
 	private String collectionTableFieldName;
@@ -138,25 +138,17 @@
 
 	private boolean searchForExactValue;
 
-<<<<<<< HEAD
-	private String styles;
+	private boolean searchPrefixOnly;
+
+	private AttributeSelectMode searchSelectMode;
+
+	private AttributeSelectMode selectMode;
+
+    private String styles;
 
     private boolean sortable;
 
-    private boolean trans;
-    
     private AttributeTextFieldMode textFieldMode;
-=======
-	private boolean searchPrefixOnly;
-
-	private AttributeSelectMode searchSelectMode;
->>>>>>> a876f9d7
-
-	private AttributeSelectMode selectMode;
-
-	private boolean sortable;
-
-	private AttributeTextFieldMode textFieldMode;
 
 	private boolean trans;
 
@@ -225,130 +217,163 @@
 		return collectionTableFieldName;
 	}
 
-<<<<<<< HEAD
-    @Override
-    public String getDisplayFormat() {
-        return displayFormat;
-    }
-
-    @Override
-    public String getDisplayName() {
-        return displayName;
-    }
-
-    @Override
-    public EntityModel<?> getEntityModel() {
-        return entityModel;
-    }
-
-    @Override
-    public String getFalseRepresentation() {
-        return falseRepresentation;
-    }
-
-    @Override
-    public String getFileNameProperty() {
-        return fileNameProperty;
-    }
-
-    @Override
-    public List<String> getGroupTogetherWith() {
-        return Collections.unmodifiableList(groupTogetherWith);
-    }
-
-    @Override
-    public Integer getMaxLength() {
-        return maxLength;
-    }
-
-    @Override
-    public Integer getMaxLengthInTable() {
-        return maxLengthInTable;
-    }
-
-    @Override
-    public Long getMaxValue() {
-        return maxValue;
-    }
-
-    @Override
-    public Class<?> getMemberType() {
-        return memberType;
-    }
-
-    @Override
-    public Integer getMinLength() {
-        return minLength;
-    }
-
-    @Override
-    public Long getMinValue() {
-        return minValue;
-    }
-
-    @Override
-    public String getName() {
-        return name;
-    }
-
-    @Override
-    public EntityModel<?> getNestedEntityModel() {
-        return nestedEntityModel;
-    }
-
-    @Override
-    public Class<?> getNormalizedType() {
-        return getMemberType() != null ? getMemberType() : getType();
-    }
-
-    @Override
-    public Integer getOrder() {
-        return order;
-    }
-
-    @Override
-    public String getPath() {
-        String reference = entityModel.getReference();
-        int p = reference.indexOf('.');
-
-        if (p <= 0) {
-            return name;
-        } else {
-            return reference.substring(p + 1) + "." + name;
-        }
-    }
-
-    @Override
-    public int getPrecision() {
-        return precision;
-    }
-
-    @Override
-    public String getPrompt() {
-        return prompt;
-    }
-
-    @Override
-    public String getQuickAddPropertyName() {
-        return quickAddPropertyName;
-    }
-
-    @Override
-    public String getReplacementSearchPath() {
-        return replacementSearchPath;
-    }
-
-    @Override
-    public AttributeSelectMode getSearchSelectMode() {
-        return searchSelectMode;
-    }
-
-    @Override
-    public AttributeSelectMode getSelectMode() {
-        return selectMode;
-    }
-
-	/**
+	@Override
+	public String getCollectionTableName() {
+		return collectionTableName;
+	}
+
+	@Override
+	public AttributeDateType getDateType() {
+		return dateType;
+	}
+
+	@Override
+	public Object getDefaultValue() {
+		return defaultValue;
+	}
+
+	@Override
+	public String getDescription() {
+		return description;
+	}
+
+	@Override
+	public String getDisplayFormat() {
+		return displayFormat;
+	}
+
+	@Override
+	public String getDisplayName() {
+		return displayName;
+	}
+
+	public EditableType getEditableType() {
+		return editableType;
+	}
+
+	@Override
+	public EntityModel<?> getEntityModel() {
+		return entityModel;
+	}
+
+	@Override
+	public float getExpansionFactor() {
+		return expansionFactor;
+	}
+
+	@Override
+	public String getFalseRepresentation() {
+		return falseRepresentation;
+	}
+
+	@Override
+	public String getFileNameProperty() {
+		return fileNameProperty;
+	}
+
+	@Override
+	public List<String> getGroupTogetherWith() {
+		return Collections.unmodifiableList(groupTogetherWith);
+	}
+
+	@Override
+	public Integer getMaxLength() {
+		return maxLength;
+	}
+
+	@Override
+	public Integer getMaxLengthInTable() {
+		return maxLengthInTable;
+	}
+
+	@Override
+	public Long getMaxValue() {
+		return maxValue;
+	}
+
+	@Override
+	public Class<?> getMemberType() {
+		return memberType;
+	}
+
+	@Override
+	public Integer getMinLength() {
+		return minLength;
+	}
+
+	@Override
+	public Long getMinValue() {
+		return minValue;
+	}
+
+	@Override
+	public String getName() {
+		return name;
+	}
+
+	@Override
+	public EntityModel<?> getNestedEntityModel() {
+		return nestedEntityModel;
+	}
+
+	@Override
+	public Class<?> getNormalizedType() {
+		return getMemberType() != null ? getMemberType() : getType();
+	}
+
+	@Override
+	public NumberSelectMode getNumberSelectMode() {
+		return numberSelectMode;
+	}
+
+	@Override
+	public Integer getOrder() {
+		return order;
+	}
+
+	@Override
+	public String getPath() {
+		String reference = entityModel.getReference();
+		int p = reference.indexOf('.');
+
+		if (p <= 0) {
+			return name;
+		} else {
+			return reference.substring(p + 1) + "." + name;
+		}
+	}
+
+	@Override
+	public int getPrecision() {
+		return precision;
+	}
+
+	@Override
+	public String getPrompt() {
+		return prompt;
+	}
+
+	@Override
+	public String getQuickAddPropertyName() {
+		return quickAddPropertyName;
+	}
+
+	@Override
+	public String getReplacementSearchPath() {
+		return replacementSearchPath;
+	}
+
+	@Override
+	public AttributeSelectMode getSearchSelectMode() {
+		return searchSelectMode;
+	}
+
+	@Override
+	public AttributeSelectMode getSelectMode() {
+		return selectMode;
+	}
+
+    /**
 	 * @return the styles
 	 */
     @Override
@@ -362,395 +387,11 @@
 	 */
 	public void setStyles(String styles) {
 		this.styles = styles;
-	}
-
-	@Override
+	}@Override
     public AttributeTextFieldMode getTextFieldMode() {
         return textFieldMode;
     }
 
-    @Override
-    public String getTrueRepresentation() {
-        return trueRepresentation;
-    }
-
-    @Override
-    public Class<?> getType() {
-        return type;
-    }
-
-    @Override
-    public boolean isAlreadyGrouped() {
-        return alreadyGrouped;
-    }
-
-    @Override
-    public boolean isComplexEditable() {
-        return complexEditable;
-    }
-
-    @Override
-    public boolean isCurrency() {
-        return currency;
-    }
-
-    @Override
-    public boolean isEmail() {
-        return email;
-    }
-
-    @Override
-    public boolean isEmbedded() {
-        return AttributeType.EMBEDDED.equals(attributeType);
-    }
-
-    @Override
-    public boolean isImage() {
-        return image;
-    }
-
-    @Override
-    public boolean isMainAttribute() {
-        return mainAttribute;
-    }
-
-    @Override
-    public boolean isMultipleSearch() {
-        return multipleSearch;
-    }
-
-    @Override
-    public boolean isNumerical() {
-        return Number.class.isAssignableFrom(type);
-    }
-
-    @Override
-    public boolean isPercentage() {
-        return percentage;
-    }
-
-    @Override
-    public boolean isQuickAddAllowed() {
-        return quickAddAllowed;
-    }
-
-    @Override
-    public boolean isReadOnly() {
-        return readOnly;
-    }
-
-    @Override
-    public boolean isRequired() {
-        return required;
-    }
-
-    @Override
-    public boolean isRequiredForSearching() {
-        return requiredForSearching;
-    }
-
-    @Override
-    public boolean isSearchable() {
-        return searchable;
-    }
-
-    @Override
-    public boolean isSearchCaseSensitive() {
-        return searchCaseSensitive;
-    }
-
-    @Override
-    public boolean isSearchForExactValue() {
-        return searchForExactValue;
-    }
-
-    @Override
-    public boolean isSearchPrefixOnly() {
-        return searchPrefixOnly;
-    }
-
-    @Override
-    public boolean isSortable() {
-        return sortable;
-    }
-
-    @Override
-    public boolean isUrl() {
-        return url;
-    }
-
-    @Override
-    public boolean isUseThousandsGrouping() {
-        return useThousandsGrouping;
-    }
-
-    @Override
-    public boolean isVisible() {
-        return visible;
-    }
-
-    @Override
-    public boolean isVisibleInTable() {
-        return visibleInTable;
-    }
-
-    @Override
-    public boolean isWeek() {
-        return week;
-    }
-
-    @Override
-    public boolean isDirectNavigation() {
-        return directNavigation;
-    }
-
-    public void setAllowedExtensions(Set<String> allowedExtensions) {
-        this.allowedExtensions = allowedExtensions;
-    }
-
-    public void setAlreadyGrouped(boolean alreadyGrouped) {
-        this.alreadyGrouped = alreadyGrouped;
-    }
-
-    public void setAttributeType(AttributeType attributeType) {
-        this.attributeType = attributeType;
-    }
-
-    public void setCollectionTableFieldName(String collectionTableFieldName) {
-        this.collectionTableFieldName = collectionTableFieldName;
-    }
-
-    public void setCollectionTableName(String collectionTableName) {
-        this.collectionTableName = collectionTableName;
-    }
-
-    public void setComplexEditable(boolean complexEditable) {
-        this.complexEditable = complexEditable;
-    }
-
-    public void setCurrency(boolean currency) {
-        this.currency = currency;
-    }
-
-    public void setDateType(AttributeDateType dateType) {
-        this.dateType = dateType;
-    }
-
-    public void setDefaultValue(Object defaultValue) {
-        this.defaultValue = defaultValue;
-    }
-
-    public void setDescription(String description) {
-        this.description = description;
-    }
-
-    public void setDisplayFormat(String displayFormat) {
-        this.displayFormat = displayFormat;
-    }
-
-    public void setDisplayName(String displayName) {
-        this.displayName = displayName;
-    }
-
-    public void setEmail(boolean email) {
-        this.email = email;
-    }
-
-    public void setEntityModel(EntityModel<?> entityModel) {
-        this.entityModel = entityModel;
-    }
-
-    public void setFalseRepresentation(String falseRepresentation) {
-        this.falseRepresentation = falseRepresentation;
-    }
-
-    public void setFileNameProperty(String fileNameProperty) {
-        this.fileNameProperty = fileNameProperty;
-    }
-
-    public void setImage(boolean image) {
-        this.image = image;
-    }
-
-    @Override
-    public void setMainAttribute(boolean mainAttribute) {
-        this.mainAttribute = mainAttribute;
-    }
-
-    public void setMaxLength(Integer maxLength) {
-        this.maxLength = maxLength;
-    }
-
-    public void setMaxLengthInTable(Integer maxLengthInTable) {
-        this.maxLengthInTable = maxLengthInTable;
-    }
-
-    public void setMaxValue(Long maxValue) {
-        this.maxValue = maxValue;
-    }
-=======
-	@Override
-	public String getCollectionTableName() {
-		return collectionTableName;
-	}
->>>>>>> a876f9d7
-
-	@Override
-	public AttributeDateType getDateType() {
-		return dateType;
-	}
-
-	@Override
-	public Object getDefaultValue() {
-		return defaultValue;
-	}
-
-	@Override
-	public String getDescription() {
-		return description;
-	}
-
-	@Override
-	public String getDisplayFormat() {
-		return displayFormat;
-	}
-
-	@Override
-	public String getDisplayName() {
-		return displayName;
-	}
-
-	public EditableType getEditableType() {
-		return editableType;
-	}
-
-	@Override
-	public EntityModel<?> getEntityModel() {
-		return entityModel;
-	}
-
-	@Override
-	public float getExpansionFactor() {
-		return expansionFactor;
-	}
-
-	@Override
-	public String getFalseRepresentation() {
-		return falseRepresentation;
-	}
-
-	@Override
-	public String getFileNameProperty() {
-		return fileNameProperty;
-	}
-
-	@Override
-	public List<String> getGroupTogetherWith() {
-		return Collections.unmodifiableList(groupTogetherWith);
-	}
-
-	@Override
-	public Integer getMaxLength() {
-		return maxLength;
-	}
-
-	@Override
-	public Integer getMaxLengthInTable() {
-		return maxLengthInTable;
-	}
-
-	@Override
-	public Long getMaxValue() {
-		return maxValue;
-	}
-
-	@Override
-	public Class<?> getMemberType() {
-		return memberType;
-	}
-
-	@Override
-	public Integer getMinLength() {
-		return minLength;
-	}
-
-	@Override
-	public Long getMinValue() {
-		return minValue;
-	}
-
-	@Override
-	public String getName() {
-		return name;
-	}
-
-	@Override
-	public EntityModel<?> getNestedEntityModel() {
-		return nestedEntityModel;
-	}
-
-	@Override
-	public Class<?> getNormalizedType() {
-		return getMemberType() != null ? getMemberType() : getType();
-	}
-
-	@Override
-	public NumberSelectMode getNumberSelectMode() {
-		return numberSelectMode;
-	}
-
-	@Override
-	public Integer getOrder() {
-		return order;
-	}
-
-	@Override
-	public String getPath() {
-		String reference = entityModel.getReference();
-		int p = reference.indexOf('.');
-
-		if (p <= 0) {
-			return name;
-		} else {
-			return reference.substring(p + 1) + "." + name;
-		}
-	}
-
-	@Override
-	public int getPrecision() {
-		return precision;
-	}
-
-	@Override
-	public String getPrompt() {
-		return prompt;
-	}
-
-	@Override
-	public String getQuickAddPropertyName() {
-		return quickAddPropertyName;
-	}
-
-	@Override
-	public String getReplacementSearchPath() {
-		return replacementSearchPath;
-	}
-
-	@Override
-	public AttributeSelectMode getSearchSelectMode() {
-		return searchSelectMode;
-	}
-
-	@Override
-	public AttributeSelectMode getSelectMode() {
-		return selectMode;
-	}
-
-	@Override
-	public AttributeTextFieldMode getTextFieldMode() {
-		return textFieldMode;
-	}
-
 	@Override
 	public String getTrueRepresentation() {
 		return trueRepresentation;
@@ -1024,10 +665,6 @@
 		this.nestedEntityModel = nestedEntityModel;
 	}
 
-	public void setNumberSelectMode(NumberSelectMode numberSelectMode) {
-		this.numberSelectMode = numberSelectMode;
-	}
-
 	public void setOrder(Integer order) {
 		this.order = order;
 	}
@@ -1133,13 +770,7 @@
 		return ReflectionToStringBuilder.toStringExclude(this, "entityModel");
 	}
 
-	@Override
-	public boolean isTransient() {
-		return trans;
-	}
-
-	public void setTransient(boolean trans) {
-		this.trans = trans;
-	}
-
+    public void setNumberSelectMode(NumberSelectMode numberSelectMode) {
+        this.numberSelectMode = numberSelectMode;
+    }
 }