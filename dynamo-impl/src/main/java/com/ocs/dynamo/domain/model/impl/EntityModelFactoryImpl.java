/*
   Licensed under the Apache License, Version 2.0 (the "License");
   you may not use this file except in compliance with the License.
   You may obtain a copy of the License at

       http://www.apache.org/licenses/LICENSE-2.0

   Unless required by applicable law or agreed to in writing, software
   distributed under the License is distributed on an "AS IS" BASIS,
   WITHOUT WARRANTIES OR CONDITIONS OF ANY KIND, either express or implied.
   See the License for the specific language governing permissions and
   limitations under the License.
 */
package com.ocs.dynamo.domain.model.impl;

import com.google.common.collect.Sets;
import com.ocs.dynamo.domain.AbstractEntity;
import com.ocs.dynamo.domain.model.AttributeDateType;
import com.ocs.dynamo.domain.model.AttributeModel;
import com.ocs.dynamo.domain.model.AttributeSelectMode;
import com.ocs.dynamo.domain.model.AttributeTextFieldMode;
import com.ocs.dynamo.domain.model.AttributeType;
import com.ocs.dynamo.domain.model.CascadeMode;
import com.ocs.dynamo.domain.model.CheckboxMode;
import com.ocs.dynamo.domain.model.EditableType;
import com.ocs.dynamo.domain.model.EntityModel;
import com.ocs.dynamo.domain.model.EntityModelFactory;
import com.ocs.dynamo.domain.model.NumberSelectMode;
import com.ocs.dynamo.domain.model.VisibilityType;
import com.ocs.dynamo.domain.model.annotation.Attribute;
import com.ocs.dynamo.domain.model.annotation.AttributeGroup;
import com.ocs.dynamo.domain.model.annotation.AttributeGroups;
import com.ocs.dynamo.domain.model.annotation.AttributeOrder;
import com.ocs.dynamo.domain.model.annotation.Cascade;
import com.ocs.dynamo.domain.model.annotation.Model;
import com.ocs.dynamo.domain.model.validator.Email;
import com.ocs.dynamo.exception.OCSRuntimeException;
import com.ocs.dynamo.service.MessageService;
import com.ocs.dynamo.util.SystemPropertyUtils;
import com.ocs.dynamo.utils.ClassUtils;
import com.ocs.dynamo.utils.DateUtils;
import org.apache.commons.lang.StringUtils;
import org.apache.log4j.Logger;
import org.springframework.beans.BeanUtils;
import org.springframework.beans.factory.annotation.Autowired;

import javax.persistence.CollectionTable;
import javax.persistence.Column;
import javax.persistence.ElementCollection;
import javax.persistence.Embedded;
import javax.persistence.Id;
import javax.persistence.Lob;
import javax.persistence.ManyToMany;
import javax.persistence.OneToMany;
import javax.persistence.Temporal;
import javax.persistence.TemporalType;
import javax.persistence.Transient;
import javax.validation.constraints.AssertFalse;
import javax.validation.constraints.AssertTrue;
import javax.validation.constraints.NotNull;
import javax.validation.constraints.Size;
import java.beans.PropertyDescriptor;
import java.text.ParseException;
import java.text.SimpleDateFormat;
import java.time.LocalDate;
import java.time.LocalDateTime;
import java.time.LocalTime;
import java.time.ZonedDateTime;
import java.util.ArrayList;
import java.util.Arrays;
import java.util.Collection;
import java.util.Collections;
import java.util.Date;
import java.util.HashMap;
import java.util.HashSet;
import java.util.List;
import java.util.Locale;
import java.util.Map;
import java.util.Map.Entry;
import java.util.Set;
import java.util.concurrent.ConcurrentHashMap;
import java.util.concurrent.ConcurrentMap;
import java.util.stream.Collectors;

/**
 * Implementation of the entity model factory - creates models that hold
 * metadata about an entity
 * 
 * @author bas.rutten
 */
public class EntityModelFactoryImpl implements EntityModelFactory, EntityModelConstruct {

	private static final String PLURAL_POSTFIX = "s";

	private static final String CLASS = "class";

	private static final String VERSION = "version";

	private static final int RECURSIVE_MODEL_DEPTH = 3;

	private static final Logger LOG = Logger.getLogger(EntityModelFactoryImpl.class);

	@Autowired(required = false)
	private MessageService messageService;

	private final ConcurrentMap<String, EntityModel<?>> cache = new ConcurrentHashMap<>();

	private final ConcurrentMap<String, Class<?>> alreadyProcessed = new ConcurrentHashMap<>();

	private EntityModelFactory[] delegatedModelFactories;

	public EntityModelFactoryImpl() {
	}

	public EntityModelFactoryImpl(final EntityModelFactory... delegatedModelFactories) {
		this.delegatedModelFactories = delegatedModelFactories;
	}

	@Override
	public <T> boolean canProvideModel(final String reference, final Class<T> entityClass) {
		return true;
	}

	/**
	 * Check that the"week" setting is only allowed for java.util.Date or
	 * java.time.LocalDate
	 * 
	 * @param model
	 */
	protected void checkWeekSettingAllowed(final AttributeModel model) {
		if (!Date.class.equals(model.getType()) && !LocalDate.class.equals(model.getType())) {
			throw new OCSRuntimeException("'Week' setting only allowed for attributes of type Date and LocalDate");
		}
	}

	/**
	 * Constructs an attribute model for a property
	 * 
	 * @param descriptor
	 *            the property descriptor
	 * @param entityModel
	 *            the entity model
	 * @param parentClass
	 *            the type of the direct parent of the attribute (relevant in case
	 *            of embedded attributes)
	 * @param nested
	 *            whether this is a nested attribute
	 * @param prefix
	 *            the prefix to apply to the attribute name
	 * @return
	 */
	private <T> List<AttributeModel> constructAttributeModel(final PropertyDescriptor descriptor,
			final EntityModelImpl<T> entityModel, final Class<?> parentClass, final boolean nested,
			final String prefix) {
		final List<AttributeModel> result = new ArrayList<>();

		// validation methods annotated with @AssertTrue or @AssertFalse have to
		// be ignored
		final String fieldName = descriptor.getName();
		final Class<?> pClass = parentClass != null ? parentClass : entityModel.getEntityClass();
		final AssertTrue assertTrue = ClassUtils.getAnnotation(pClass, fieldName, AssertTrue.class);
		final AssertFalse assertFalse = ClassUtils.getAnnotation(pClass, fieldName, AssertFalse.class);

		if (assertTrue == null && assertFalse == null) {

			final AttributeModelImpl model = new AttributeModelImpl();
			model.setEntityModel(entityModel);

			final String displayName = com.ocs.dynamo.utils.StringUtils.propertyIdToHumanFriendly(fieldName,
					SystemPropertyUtils.isCapitalizeWords());

			// first, set the defaults
			model.setDisplayName(displayName);
			model.setDescription(displayName);

			if (SystemPropertyUtils.useDefaultPromptValue()) {
				model.setPrompt(displayName);
			}
			model.setMainAttribute(descriptor.isPreferred());
			model.setSearchable(descriptor.isPreferred());
			model.setName((prefix == null ? "" : (prefix + ".")) + fieldName);
			model.setImage(false);
			model.setExpansionFactor(1.0f);

			model.setEditableType(descriptor.isHidden() ? EditableType.READ_ONLY : EditableType.EDITABLE);
			model.setSortable(true);
			model.setComplexEditable(false);
			model.setPrecision(SystemPropertyUtils.getDefaultDecimalPrecision());
			model.setSearchCaseSensitive(SystemPropertyUtils.getDefaultSearchCaseSensitive());
			model.setSearchPrefixOnly(SystemPropertyUtils.getDefaultSearchPrefixOnly());
			model.setUrl(false);
			model.setUseThousandsGrouping(true);

			final Id idAttr = ClassUtils.getAnnotation(entityModel.getEntityClass(), fieldName, Id.class);
			if (idAttr != null) {
				entityModel.setIdAttributeModel(model);
				// the ID column is hidden. details collections are also hidden
				// by default
				model.setVisible(false);
			} else {
				model.setVisible(true);
			}
			model.setType(descriptor.getPropertyType());

			// determine the possible date type
			model.setDateType(determineDateType(model.getType(), entityModel.getEntityClass(), fieldName));

			// determine default display format
			model.setDisplayFormat(determineDefaultDisplayFormat(model.getType(), model.getDateType()));

			// determine if the attribute is required based on the @NotNull
			// annotation
			final NotNull notNull = ClassUtils.getAnnotation(entityModel.getEntityClass(), fieldName, NotNull.class);
			model.setRequired(notNull != null);

			model.setAttributeType(determineAttributeType(parentClass, model));

			// minimum and maximum length based on the @Size annotation
			final Size size = ClassUtils.getAnnotation(entityModel.getEntityClass(), fieldName, Size.class);
			if (AttributeType.BASIC.equals(model.getAttributeType()) && size != null) {
				model.setMaxLength(size.max());
				model.setMinLength(size.min());
			}

			// check for transient attributes
			final Transient trans = ClassUtils.getAnnotation(entityModel.getEntityClass(), fieldName, Transient.class);
			if (trans != null) {
				model.setTransient(true);
			}

			setNestedEntityModel(model);

			// only basic attributes are shown in the table by default
			model.setVisibleInTable(
					!nested && model.isVisible() && (AttributeType.BASIC.equals(model.getAttributeType())));

			if (getMessageService() != null) {
				model.setTrueRepresentation(SystemPropertyUtils.getDefaultTrueRepresentation());
				model.setFalseRepresentation(SystemPropertyUtils.getDefaultFalseRepresentation());
			}

			// by default, use a combo box to look up
			model.setSelectMode(AttributeSelectMode.COMBO);
			model.setTextFieldMode(AttributeTextFieldMode.TEXTFIELD);
			model.setSearchSelectMode(AttributeSelectMode.COMBO);

			// is the field an email field?
			final Email email = ClassUtils.getAnnotation(entityModel.getEntityClass(), fieldName, Email.class);
			model.setEmail(email != null);

			// override the defaults with annotation values
			setAnnotationOverrides(parentClass, model, descriptor, nested);

			// override any earlier version with message bundle contents
			setMessageBundleOverrides(entityModel, model);

			if (!model.isEmbedded()) {
				result.add(model);
			} else {
				// an embedded object is not directly added. Instead, its child
				// properties are added as attributes
				if (model.getType().equals(entityModel.getEntityClass())) {
					throw new IllegalStateException("Embedding a class in itself is not allowed");
				}
				final PropertyDescriptor[] embeddedDescriptors = BeanUtils.getPropertyDescriptors(model.getType());
				for (final PropertyDescriptor embeddedDescriptor : embeddedDescriptors) {
					final String name = embeddedDescriptor.getName();
					if (!skipAttribute(name)) {
						final List<AttributeModel> embeddedModels = constructAttributeModel(embeddedDescriptor,
								entityModel,
								model.getType(), nested, model.getName());
						result.addAll(embeddedModels);
					}
				}
			}

			// exception if using a multiple select field type for a single
			// select field
			if ((AttributeSelectMode.TOKEN.equals(model.getSelectMode())
					|| AttributeSelectMode.FANCY_LIST.equals(model.getSelectMode()))
					&& !AttributeType.DETAIL.equals(model.getAttributeType())
					&& !AttributeType.BASIC.equals(model.getAttributeType())) {
				throw new OCSRuntimeException("Token or Fancy List field not allowed for field " + model.getName());
			}

			// searching on a LOB is pointless
			if (AttributeType.LOB.equals(model.getAttributeType()) && model.isSearchable()) {
				throw new OCSRuntimeException("Searching on a LOB is not allowed for field " + model.getName());
			}
		}
		return result;
	}

	/**
	 * Constructs a model
	 * 
	 * @param entityClass
	 *            the entity class
	 * @param reference
	 *            the unique reference
	 * @param entityModel
	 *            the base (?) entity model
	 * @return
	 */
	protected <T> EntityModelImpl<T> constructModel(final Class<T> entityClass, final String reference,
			final EntityModelImpl<T> entityModel) {

		String displayName = com.ocs.dynamo.utils.StringUtils.propertyIdToHumanFriendly(entityClass.getSimpleName(),
				SystemPropertyUtils.isCapitalizeWords());
		String displayNamePlural = displayName + PLURAL_POSTFIX;
		String description = displayName;
		String selectDisplayProperty = null;

		Model annot = entityClass.getAnnotation(Model.class);
		if (annot != null) {

			if (!StringUtils.isEmpty(annot.displayName())) {
				displayName = annot.displayName();
				// set description to display name by default
				description = annot.displayName();
			}
			if (!StringUtils.isEmpty(annot.displayNamePlural())) {
				displayNamePlural = annot.displayNamePlural();
			}
			if (!StringUtils.isEmpty(annot.description())) {
				description = annot.description();
			}
			if (!StringUtils.isEmpty(annot.displayProperty())) {
				selectDisplayProperty = annot.displayProperty();
			}

		}

		// override using message bundle
		final String displayMsg = getEntityMessage(reference, EntityModel.DISPLAY_NAME);
		if (!StringUtils.isEmpty(displayMsg)) {
			displayName = displayMsg;
		}

		final String pluralMsg = getEntityMessage(reference, EntityModel.DISPLAY_NAME_PLURAL);
		if (!StringUtils.isEmpty(pluralMsg)) {
			displayNamePlural = pluralMsg;
		}

		final String descriptionMsg = getEntityMessage(reference, EntityModel.DESCRIPTION);
		if (!StringUtils.isEmpty(descriptionMsg)) {
			description = descriptionMsg;
		}

		final String selectDisplayPropertyMsg = getEntityMessage(reference, EntityModel.DISPLAY_PROPERTY);
		if (!StringUtils.isEmpty(selectDisplayPropertyMsg)) {
			selectDisplayProperty = selectDisplayPropertyMsg;
		}

		entityModel.setEntityClass(entityClass);
		entityModel.setReference(reference);
		entityModel.setDisplayName(displayName);
		entityModel.setDisplayNamePlural(displayNamePlural);
		entityModel.setDescription(description);
		entityModel.setDisplayProperty(selectDisplayProperty);

		final Map<String, String> attributeGroupMap = determineAttributeGroupMapping(entityModel, entityClass);
		entityModel.addAttributeGroup(EntityModel.DEFAULT_GROUP);

		alreadyProcessed.put(reference, entityClass);

		// keep track of main attributes - if no main attribute is defined, mark either
		// the first string attribute or
		// the first searchable attribute as the main
		boolean mainAttributeFound = false;
		AttributeModel firstStringAttribute = null;
		AttributeModel firstSearchableAttribute = null;
		final boolean nested = reference.indexOf('.') >= 0;

		final PropertyDescriptor[] descriptors = BeanUtils.getPropertyDescriptors(entityClass);
		// create attribute models for all attributes
		final List<AttributeModel> tempModelList = new ArrayList<>();
		for (final PropertyDescriptor descriptor : descriptors) {
			if (!skipAttribute(descriptor.getName())) {
				final List<AttributeModel> attributeModels = constructAttributeModel(descriptor, entityModel,
						entityModel.getEntityClass(), nested, null);

				for (final AttributeModel attributeModel : attributeModels) {

					// check if the main attribute has been found
					mainAttributeFound |= attributeModel.isMainAttribute();

					// also keep track of the first string property...
					if (firstStringAttribute == null && String.class.equals(attributeModel.getType())) {
						firstStringAttribute = attributeModel;
					}
					// ... and the first searchable property
					if (firstSearchableAttribute == null && attributeModel.isSearchable()) {
						firstSearchableAttribute = attributeModel;
					}
					tempModelList.add(attributeModel);
				}
			}
		}

		// assign ordering and sort
		determineAttributeOrder(entityClass, reference, tempModelList);
		Collections.sort(tempModelList);

		// add the attributes to the model
		for (final AttributeModel attributeModel : tempModelList) {
			// determine the attribute group name
			String group = attributeGroupMap.get(attributeModel.getName());
			if (StringUtils.isEmpty(group)) {
				group = EntityModel.DEFAULT_GROUP;
			}
			entityModel.addAttributeModel(group, attributeModel);
		}

		final Set<String> already = new HashSet<>();
		// check if there aren't any illegal "group together" settings
		for (final AttributeModel m : entityModel.getAttributeModels()) {
			already.add(m.getName());
			if (!m.getGroupTogetherWith().isEmpty()) {
				for (final String together : m.getGroupTogetherWith()) {
					if (already.contains(together)) {
						final AttributeModel other = entityModel.getAttributeModel(together);
						if (together != null) {
							((AttributeModelImpl) other).setAlreadyGrouped(true);
							LOG.warn("Incorrect groupTogetherWith found: " + m.getName() + " refers to " + together);
						}
					}
				}
			}
		}

		if (!mainAttributeFound && !nested) {
			if (firstStringAttribute != null) {
				firstStringAttribute.setMainAttribute(true);
			} else if (firstSearchableAttribute != null) {
				firstSearchableAttribute.setMainAttribute(true);
			}
		}

		String sortOrder = null;
		annot = entityClass.getAnnotation(Model.class);
		if (annot != null && !StringUtils.isEmpty(annot.sortOrder())) {
			sortOrder = annot.sortOrder();
		}

		final String sortOrderMsg = getEntityMessage(reference, EntityModel.SORT_ORDER);
		if (!StringUtils.isEmpty(sortOrderMsg)) {
			sortOrder = sortOrderMsg;
		}
		setSortOrder(entityModel, sortOrder);
		cache.put(reference, entityModel);

		return entityModel;
	}

	/**
	 * Constructs the model for an entity
	 *
	 * @param entityClass
	 *            the class of the entity
	 * @return
	 */
	protected synchronized <T> EntityModel<T> constructModel(final String reference, final Class<T> entityClass) {

		// Give other factories the opportunity to pre configure
		EntityModelImpl<T> entityModel = null;
		if (delegatedModelFactories != null) {
			for (final EntityModelFactory demf : delegatedModelFactories) {
				if (demf.canProvideModel(reference, entityClass)) {
					entityModel = (EntityModelImpl<T>) demf.getModel(reference, entityClass);
					if (entityModel != null) {
						break;
					}
				}
			}
		}
		// construct the basic model
		if (entityModel == null) {
			entityModel = new EntityModelImpl<>();
		}
		entityModel = constructModel(entityClass, reference, entityModel);

		return entityModel;
	}

	@Override
	public EntityModel<?> constructNestedEntityModel(final EntityModelFactory master, final Class<?> type,
			final String reference) {
		return new LazyEntityModelWrapper<>(master, reference, type);
	}

	/**
	 * Constructs the attribute group mapping
	 * 
	 * @param model
	 * @param entityClass
	 * @return
	 */
	private <T> Map<String, String> determineAttributeGroupMapping(final EntityModelImpl<T> model,
			final Class<T> entityClass) {
		final Map<String, String> result = new HashMap<>();
		final AttributeGroups groups = entityClass.getAnnotation(AttributeGroups.class);
		if (groups != null) {
			for (final AttributeGroup g : groups.attributeGroups()) {
				model.addAttributeGroup(g.messageKey());
				for (final String s : g.attributeNames()) {
					result.put(s, g.messageKey());
				}
			}
		} else {
			final AttributeGroup group = entityClass.getAnnotation(AttributeGroup.class);
			if (group != null) {
				model.addAttributeGroup(group.messageKey());
				for (final String s : group.attributeNames()) {
					result.put(s, group.messageKey());
				}
			}
		}

		// look for message bundle overwrites
		int i = 1;
		if (messageService != null) {
			String groupName = messageService.getEntityMessage(model.getReference(),
					EntityModel.ATTRIBUTE_GROUP + "." + i + "." + EntityModel.MESSAGE_KEY, getLocale());

			if (groupName != null) {
				result.clear();
			}

			while (groupName != null) {
				final String attributeNames = messageService.getEntityMessage(model.getReference(),
						EntityModel.ATTRIBUTE_GROUP + "." + i + "." + EntityModel.ATTRIBUTE_NAMES, getLocale());

				if (attributeNames != null) {
					model.addAttributeGroup(groupName);
					for (final String s : attributeNames.split(",")) {
						result.put(s, groupName);
					}
				}

				i++;
				groupName = messageService.getEntityMessage(model.getReference(),
						EntityModel.ATTRIBUTE_GROUP + "." + i + "." + EntityModel.MESSAGE_KEY, getLocale());
			}
		}
		return result;
	}

	/**
	 * Determines the order of the attributes - this will first pick up any
	 * attributes that are mentioned in the @AttributeOrder annotation (in the order
	 * in which they occur) and then add any attributes that are not explicitly
	 * mentioned
	 * 
	 * @param entityClass
	 * @param reference
	 * @param attributeModels
	 * @return
	 */
	private <T> void determineAttributeOrder(final Class<T> entityClass, final String reference,
			final List<AttributeModel> attributeModels) {

		List<String> explicitAttributeNames = new ArrayList<>();
		final List<String> additionalNames = new ArrayList<>();

		// read ordering from the annotation (if present)
		final AttributeOrder orderAnnot = entityClass.getAnnotation(AttributeOrder.class);
		if (orderAnnot != null) {
			explicitAttributeNames = Arrays.asList(orderAnnot.attributeNames());
		}

		// overwrite by message bundle (if present)
		final String msg = messageService == null ? null
				: messageService.getEntityMessage(reference, EntityModel.ATTRIBUTE_ORDER, getLocale());
		if (msg != null) {
			explicitAttributeNames = Arrays.asList(msg.replaceAll("\\s+", "").split(","));
		}

		for (final AttributeModel attributeModel : attributeModels) {
			final String name = attributeModel.getName();
			if (!skipAttribute(name) && !explicitAttributeNames.contains(name)) {
				additionalNames.add(name);
			}
		}

		// add the explicitly named attributes
		final List<String> result = new ArrayList<>(explicitAttributeNames);
		// add the additional unmentioned attributes
		result.addAll(additionalNames);

		// loop over the attributes and set the orders
		int i = 0;
		for (final String attributeName : result) {
			AttributeModel am = null;
			for (final AttributeModel m : attributeModels) {
				if (m.getName().equals(attributeName)) {
					am = m;
					break;
				}
			}
			if (am != null) {
				((AttributeModelImpl) am).setOrder(i);
				i++;
			} else {
				throw new OCSRuntimeException("Attribute " + attributeName + " is not known");
			}
		}

	}

	/**
	 * Determines the attribute type of an attribute
	 * 
	 * @param model
	 *            the model representation of the attribute
	 * @return
	 */
	private AttributeType determineAttributeType(final Class<?> parentClass, final AttributeModelImpl model) {
		AttributeType result = null;
		String name = model.getName();
		final int p = name.lastIndexOf('.');
		if (p > 0) {
			name = name.substring(p + 1);
		}

		if (!BeanUtils.isSimpleValueType(model.getType()) && !DateUtils.isJava8DateType(model.getType())) {
			// No relation type set in view model definition, hence derive
			// defaults
			final Embedded embedded = ClassUtils.getAnnotation(parentClass, name, Embedded.class);
			final Attribute attribute = ClassUtils.getAnnotation(parentClass, name, Attribute.class);

			if (embedded != null) {
				result = AttributeType.EMBEDDED;
			} else if (Collection.class.isAssignableFrom(model.getType())) {

				if (attribute != null && attribute.memberType() != null
						&& !attribute.memberType().equals(Object.class)) {
					// if a member type is explicitly set, use that type
					result = AttributeType.DETAIL;
					model.setMemberType(attribute.memberType());
				} else if (ClassUtils.getAnnotation(parentClass, name, ManyToMany.class) != null
						|| ClassUtils.getAnnotation(parentClass, name, OneToMany.class) != null) {
					result = AttributeType.DETAIL;
					model.setMemberType(ClassUtils.getResolvedType(parentClass, name, 0));
				} else if (ClassUtils.getAnnotation(parentClass, name, ElementCollection.class) != null) {
					result = AttributeType.ELEMENT_COLLECTION;
					model.setMemberType(ClassUtils.getResolvedType(parentClass, name, 0));
					model.setCollectionTableName(model.getName());
					model.setCollectionTableFieldName(model.getName());

					// override table name
					final CollectionTable table = ClassUtils.getAnnotation(parentClass, name, CollectionTable.class);
					if (table != null && table.name() != null) {
						model.setCollectionTableName(table.name());
					}
					// override field name
					final Column col = ClassUtils.getAnnotation(parentClass, name, Column.class);
					if (col != null && col.name() != null) {
						model.setCollectionTableFieldName(col.name());
					}

				} else if (AbstractEntity.class.isAssignableFrom(model.getType())) {
					// not a collection but a reference to another object
					result = AttributeType.MASTER;
				}
			} else if (model.getType().isArray()) {
				// a byte array with the @Lob annotation is transformed to a
				// @Lob field
				final Lob lob = ClassUtils.getAnnotation(parentClass, name, Lob.class);
				if (lob != null) {
					result = AttributeType.LOB;
				}
			} else {
				// not a collection but a reference to another object
				result = AttributeType.MASTER;
			}
		} else {
			// simple attribute type
			result = AttributeType.BASIC;
		}
		return result;
	}

	/**
	 * Determines the "dateType" for an attribute
	 * 
	 * @param modelType
	 *            the type of the attribute. Can be either java.util.Date or a java
	 *            8 LocalX type
	 * @param entityClass
	 *            the class of the entity
	 * @param fieldName
	 *            the name of the attribute
	 * @return
	 */
	private <T> AttributeDateType determineDateType(final Class<?> modelType, final Class<T> entityClass,
			final String fieldName) {
		// set the date type
		if (Date.class.equals(modelType)) {
			final Temporal temporal = ClassUtils.getAnnotation(entityClass, fieldName, Temporal.class);

			final Attribute attribute = ClassUtils.getAnnotation(entityClass, fieldName, Attribute.class);

			final boolean customAttributeDateTypeSet = attribute != null
					&& attribute.dateType() != AttributeDateType.INHERIT;
			if (temporal != null && !customAttributeDateTypeSet) {
				// use the @Temporal annotation when available and not
				// overridden by Attribute
				return translateDateType(temporal.value());
			} else {
				if (customAttributeDateTypeSet) {
					return attribute.dateType();
				}
				// by default use date
				return AttributeDateType.DATE;
			}
		} else if (LocalDate.class.equals(modelType)) {
			return AttributeDateType.DATE;
		} else if (LocalDateTime.class.equals(modelType)) {
			return AttributeDateType.TIMESTAMP;
		} else if (LocalTime.class.equals(modelType)) {
			return AttributeDateType.TIME;
		} else if (ZonedDateTime.class.equals(modelType)) {
			return AttributeDateType.TIMESTAMP;
		}
		return null;
	}

	/**
	 * Determines the default format to use for a date or time property
	 * 
	 * @param type
	 *            the type of the property
	 * @param dateType
	 *            the date type
	 * @return
	 */
	private String determineDefaultDisplayFormat(final Class<?> type, final AttributeDateType dateType) {
		String format = null;
		if (Date.class.isAssignableFrom(type)) {
			switch (dateType) {
			case TIME:
				format = SystemPropertyUtils.getDefaultTimeFormat();
				break;
			case TIMESTAMP:
				format = SystemPropertyUtils.getDefaultDateTimeFormat();
				break;
			default:
				// by default use a date
				format = SystemPropertyUtils.getDefaultDateFormat();
			}
		} else if (LocalDate.class.isAssignableFrom(type)) {
			format = SystemPropertyUtils.getDefaultDateFormat();
		} else if (LocalDateTime.class.isAssignableFrom(type)) {
			format = SystemPropertyUtils.getDefaultDateTimeFormat();
		} else if (LocalTime.class.isAssignableFrom(type)) {
			format = SystemPropertyUtils.getDefaultTimeFormat();
		} else if (ZonedDateTime.class.isAssignableFrom(type)) {
			format = SystemPropertyUtils.getDefaultDateTimeWithTimezoneFormat();
		}
		return format;
	}

<<<<<<< HEAD
	protected <T> EntityModelFactory findModelFactory(String reference, Class<T> entityClass) {
=======
	/**
	 * Constructs the model for an entity
	 *
	 * @param entityClass
	 *            the class of the entity
	 * @return
	 */
	// @SuppressWarnings("unchecked")
	// private synchronized <T> EntityModel<T> constructModel(String reference,
	// Class<T> entityClass) {
	// EntityModel<T> result = (EntityModel<T>) cache.get(reference);
	// if (result == null) {
	// boolean nested = reference.indexOf('.') >= 0;
	//
	// // construct the basic model
	// EntityModelImpl<T> model = constructModelInner(entityClass, reference);
	//
	// Map<String, String> attributeGroupMap = determineAttributeGroupMapping(model,
	// entityClass);
	// model.addAttributeGroup(EntityModel.DEFAULT_GROUP);
	//
	// alreadyProcessed.put(reference, entityClass);
	//
	// // keep track of main attributes - if no main attribute is defined,
	// // mark
	// // either the
	// // first string attribute or the first searchable attribute as the
	// // main
	// boolean mainAttributeFound = false;
	// AttributeModel firstStringAttribute = null;
	// AttributeModel firstSearchableAttribute = null;
	//
	// PropertyDescriptor[] descriptors =
	// BeanUtils.getPropertyDescriptors(entityClass);
	// // create attribute models for all attributes
	// List<AttributeModel> tempModelList = new ArrayList<>();
	// for (PropertyDescriptor descriptor : descriptors) {
	// if (!skipAttribute(descriptor.getName())) {
	// List<AttributeModel> attributeModels = constructAttributeModel(descriptor,
	// model,
	// model.getEntityClass(), nested, null);
	//
	// for (AttributeModel attributeModel : attributeModels) {
	//
	// // check if the main attribute has been found
	// mainAttributeFound |= attributeModel.isMainAttribute();
	//
	// // also keep track of the first string property...
	// if (firstStringAttribute == null &&
	// String.class.equals(attributeModel.getType())) {
	// firstStringAttribute = attributeModel;
	// }
	// // ... and the first searchable property
	// if (firstSearchableAttribute == null && attributeModel.isSearchable()) {
	// firstSearchableAttribute = attributeModel;
	// }
	// tempModelList.add(attributeModel);
	// }
	// }
	// }
	//
	// // assign ordering and sort
	// determineAttributeOrder(entityClass, reference, tempModelList);
	// Collections.sort(tempModelList);
	//
	// // add the attributes to the model
	// for (AttributeModel attributeModel : tempModelList) {
	// // determine the attribute group name
	// String group = attributeGroupMap.get(attributeModel.getName());
	// if (StringUtils.isEmpty(group)) {
	// group = EntityModel.DEFAULT_GROUP;
	// }
	// model.addAttributeModel(group, attributeModel);
	// }
	//
	// Set<String> already = new HashSet<>();
	// // check if there aren't any illegal "group together" settings
	// for (AttributeModel m : model.getAttributeModels()) {
	// already.add(m.getName());
	// if (!m.getGroupTogetherWith().isEmpty()) {
	// for (String together : m.getGroupTogetherWith()) {
	// if (already.contains(together)) {
	// AttributeModel other = model.getAttributeModel(together);
	// if (together != null) {
	// ((AttributeModelImpl) other).setAlreadyGrouped(true);
	// LOG.warn(
	// "Incorrect groupTogetherWith found: " + m.getName() + " refers to " +
	// together);
	// }
	// }
	// }
	// }
	// }
	//
	// if (!mainAttributeFound && !nested) {
	// if (firstStringAttribute != null) {
	// firstStringAttribute.setMainAttribute(true);
	// } else if (firstSearchableAttribute != null) {
	// firstSearchableAttribute.setMainAttribute(true);
	// }
	// }
	//
	// String sortOrder = null;
	// Model annot = entityClass.getAnnotation(Model.class);
	// if (annot != null && !StringUtils.isEmpty(annot.sortOrder())) {
	// sortOrder = annot.sortOrder();
	// }
	//
	// String sortOrderMsg = getEntityMessage(reference, EntityModel.SORT_ORDER);
	// if (!StringUtils.isEmpty(sortOrderMsg)) {
	// sortOrder = sortOrderMsg;
	// }
	// setSortOrder(model, sortOrder);
	// cache.put(reference, model);
	// result = model;
	// }
	// return result;
	// }
	protected <T> EntityModelFactory findModelFactory(final String reference, final Class<T> entityClass) {
>>>>>>> 444e0a5b
		EntityModelFactory emf = this;
		if (delegatedModelFactories != null) {
			for (final EntityModelFactory demf : delegatedModelFactories) {
				if (demf.canProvideModel(reference, entityClass)) {
					emf = demf;
					break;
				}
			}
		}
		return emf;
	}

	/**
	 * Retrieves a message relating to an attribute from the message bundle
	 * 
	 * @param model
	 *            the entity model
	 * @param attributeModel
	 *            the attribute model
	 * @param propertyName
	 *            the name of the property
	 * @return
	 */
	private <T> String getAttributeMessage(final EntityModel<T> model, final AttributeModel attributeModel,
			final String propertyName) {
		if (messageService != null) {
			return messageService.getAttributeMessage(model.getReference(), attributeModel, propertyName, getLocale());
		}
		return null;
	}

	/**
	 * Retrieves a message relating to an entity from the message bundle
	 * 
	 * @param reference
	 * @param propertyName
	 * @return
	 */
	private String getEntityMessage(final String reference, final String propertyName) {
		if (messageService != null) {
			return messageService.getEntityMessage(reference, propertyName, getLocale());
		}
		return null;
	}

	protected Locale getLocale() {
		return new Locale(SystemPropertyUtils.getDefaultLocale());
	}

	public MessageService getMessageService() {
		return messageService;
	}

	@Override
	public <T> EntityModel<T> getModel(final Class<T> entityClass) {
		return getModel(entityClass.getSimpleName(), entityClass);
	}

	@Override
	@SuppressWarnings({ "unchecked" })
	public <T> EntityModel<T> getModel(final String reference, final Class<T> entityClass) {
		EntityModel<T> model = null;
		if (!StringUtils.isEmpty(reference) && entityClass != null) {
			model = (EntityModel<T>) cache.get(reference);
			if (model == null) {
				model = constructModel(reference, entityClass);
			}
		}
		return model;
	}

	/**
	 * Check if a certain entity model has already been processed
	 * 
	 * @param type
	 *            the type of the entity
	 * @param reference
	 *            the reference to the entity
	 * @return
	 */
	private boolean hasEntityModel(final Class<?> type, final String reference) {
		for (final Entry<String, Class<?>> e : alreadyProcessed.entrySet()) {
			if (reference.equals(e.getKey()) && e.getValue().equals(type)) {
				// only check for starting reference in order to prevent
				// recursive looping between
				// two-sided relations
				return true;
			}
		}
		return false;
	}

	public boolean hasModel(final String reference) {
		return cache.containsKey(reference);
	}

	/**
	 * Check whether a message contains a value that marks the attribute as
	 * "visible"
	 * 
	 * @param msg
	 *            the message
	 * @return
	 */
	private boolean isVisible(final String msg) {
		try {
			final VisibilityType other = VisibilityType.valueOf(msg);
			return VisibilityType.SHOW.equals(other);
		} catch (final IllegalArgumentException ex) {
			// do nothing
		}
		return Boolean.valueOf(msg);
	}

	/**
	 * Overwrite the default values with annotation values
	 * 
	 * @param parentClass
	 * @param model
	 * @param descriptor
	 */
	private void setAnnotationOverrides(
			final Class<?> parentClass, final AttributeModelImpl model, final PropertyDescriptor descriptor,
			final boolean nested) {
		final Attribute attribute = ClassUtils.getAnnotation(parentClass, descriptor.getName(), Attribute.class);

		// overwrite with annotation values
		if (attribute != null) {
			if (!StringUtils.isEmpty(attribute.displayName())) {
				model.setDisplayName(attribute.displayName());
				// by default, set prompt and description to the display
				// name as
				// well -
				// they are overwritten in the following code if they are
				// explicitly set
				if (SystemPropertyUtils.useDefaultPromptValue()) {
					model.setPrompt(attribute.displayName());
				}
				model.setDescription(attribute.displayName());
			}

			if (!StringUtils.isEmpty(attribute.description())) {
				model.setDescription(attribute.description());
			}
			if (!StringUtils.isEmpty(attribute.displayFormat())) {
				model.setDisplayFormat(attribute.displayFormat());
			}
			if (!StringUtils.isEmpty(attribute.prompt())) {
				model.setPrompt(attribute.prompt());
			}

			model.setEditableType(attribute.editable());

			// set visibility (but not for nested attributes - these are hidden
			// by default)
			if (attribute.visible() != null && !VisibilityType.INHERIT.equals(attribute.visible()) && !nested) {
				model.setVisible(VisibilityType.SHOW.equals(attribute.visible()));
				model.setVisibleInTable(model.isVisible());
			}

			if (attribute.searchable() && !nested) {
				model.setSearchable(true);
			}

			if (attribute.requiredForSearching() && !nested) {
				model.setRequiredForSearching(true);
			}

			if (!attribute.sortable()) {
				model.setSortable(false);
			}

			if (attribute.main() && !nested) {
				model.setMainAttribute(true);
			}

			if (attribute.showInTable() != null && !VisibilityType.INHERIT.equals(attribute.showInTable()) && !nested) {
				model.setVisibleInTable(VisibilityType.SHOW.equals(attribute.showInTable()));
			}

			if (attribute.complexEditable()) {
				model.setComplexEditable(true);
			}

			if (attribute.image()) {
				model.setImage(true);
			}

			if (attribute.week()) {
				checkWeekSettingAllowed(model);
				model.setWeek(true);
			}

			if (attribute.allowedExtensions() != null && attribute.allowedExtensions().length > 0) {
				final Set<String> set = Arrays.stream(attribute.allowedExtensions()).map(x -> x.toLowerCase())
						.collect(Collectors.toSet());
				model.setAllowedExtensions(set);
			}

			if (attribute.cascade() != null && attribute.cascade().length > 0) {
				for (final Cascade cc : attribute.cascade()) {
					model.addCascade(cc.cascadeTo(), cc.filterPath(), cc.mode());
				}
			}

			if (attribute.groupTogetherWith() != null && attribute.groupTogetherWith().length > 0) {
				for (final String s : attribute.groupTogetherWith()) {
					model.addGroupTogetherWith(s);
				}
			}

			if (!StringUtils.isEmpty(attribute.trueRepresentation())) {
				model.setTrueRepresentation(attribute.trueRepresentation());
			}

			if (!StringUtils.isEmpty(attribute.falseRepresentation())) {
				model.setFalseRepresentation(attribute.falseRepresentation());
			}

			if (attribute.percentage()) {
				model.setPercentage(true);
			}

			if (attribute.embedded()) {
				model.setAttributeType(AttributeType.EMBEDDED);
			}

			if (attribute.currency()) {
				model.setCurrency(true);
			}

			if (attribute.dateType() != null && !AttributeDateType.INHERIT.equals(attribute.dateType())) {
				model.setDateType(attribute.dateType());
			}

			// overrule select mode - by default, this overrules the search
			// select mode as well
			if (attribute.selectMode() != null && !AttributeSelectMode.INHERIT.equals(attribute.selectMode())) {
				model.setSelectMode(attribute.selectMode());
				model.setSearchSelectMode(attribute.selectMode());
			}

			// set multiple search
			if (attribute.multipleSearch()) {
				model.setMultipleSearch(true);
				// by default, use a token for multiple select
				model.setSearchSelectMode(AttributeSelectMode.TOKEN);
			}

			if (!AttributeSelectMode.INHERIT.equals(attribute.searchSelectMode())) {
				model.setSearchSelectMode(attribute.searchSelectMode());
			}

			model.setSearchCaseSensitive(attribute.searchCaseSensitive());
			model.setSearchPrefixOnly(attribute.searchPrefixOnly());

			if (attribute.textFieldMode() != null
					&& !AttributeTextFieldMode.INHERIT.equals(attribute.textFieldMode())) {
				model.setTextFieldMode(attribute.textFieldMode());
			}

			if (attribute.precision() > -1) {
				model.setPrecision(attribute.precision());
			}

			if (attribute.minLength() > -1) {
				model.setMinLength(attribute.minLength());
			}

			if (attribute.minValue() > Long.MIN_VALUE) {
				model.setMinValue(attribute.minValue());
			}

			if (attribute.maxLength() > -1) {
				model.setMaxLength(attribute.maxLength());
			}

			if (attribute.maxLengthInTable() > -1) {
				model.setMaxLengthInTable(attribute.maxLengthInTable());
			}

			if (attribute.maxValue() < Long.MAX_VALUE) {
				model.setMaxValue(attribute.maxValue());
			}

			if (attribute.url()) {
				model.setUrl(true);
			}

			if (!StringUtils.isEmpty(attribute.replacementSearchPath())) {
				model.setReplacementSearchPath(attribute.replacementSearchPath());
			}
			
			if (!StringUtils.isEmpty(attribute.replacementSortPath())) {
				model.setReplacementSortPath(attribute.replacementSortPath());
			}

			if (!StringUtils.isEmpty(attribute.quickAddPropertyName())) {
				model.setQuickAddPropertyName(attribute.quickAddPropertyName());
				model.setQuickAddAllowed(true);
			}

			if (attribute.required()) {
				model.setRequired(true);
			}

			if (attribute.directNavigation()) {
				model.setDirectNavigation(true);
			}

			if (!attribute.useThousandsGrouping()) {
				model.setUseThousandsGrouping(false);
			}

			if (attribute.searchForExactValue()) {
				model.setSearchForExactValue(true);
			}

			if (!StringUtils.isEmpty(attribute.fileNameProperty())) {
				model.setFileNameProperty(attribute.fileNameProperty());
			}

			if (attribute.numberSelectMode() != null) {
				model.setNumberSelectMode(attribute.numberSelectMode());
			}

			if (!StringUtils.isEmpty(attribute.defaultValue())) {
				final String defaultValue = attribute.defaultValue();
				setDefaultValue(model, defaultValue);
			}

			if (attribute.expansionFactor() > 1.0f) {
				model.setExpansionFactor(attribute.expansionFactor());
			}

			if (!StringUtils.isEmpty(attribute.styles())) {
				model.setStyles(attribute.styles());
			}

			model.setCheckboxMode(attribute.checkboxMode());
			model.setNavigable(attribute.navigable());
		}
	}

	/**
	 * Sets the default value on the attribute model (translates a String to the
	 * appropriate type)
	 * 
	 * @param model
	 *            the attribute model
	 * @param defaultValue
	 *            the default value to set
	 */
	@SuppressWarnings({ "unchecked", "rawtypes" })
	private void setDefaultValue(final AttributeModelImpl model, final String defaultValue) {
		if (model.getType().isEnum()) {
			final Class<? extends Enum> enumType = model.getType().asSubclass(Enum.class);
			model.setDefaultValue(Enum.valueOf(enumType, defaultValue));
		} else if (model.getType().equals(Date.class)) {
			final SimpleDateFormat fmt = new SimpleDateFormat(model.getDisplayFormat());
			try {
				model.setDefaultValue(fmt.parseObject(defaultValue));
			} catch (final ParseException e) {
				throw new OCSRuntimeException("Cannot parse default date value: " + defaultValue + " with format: "
						+ model.getDisplayFormat());
			}
		} else if (DateUtils.isJava8DateType(model.getType())) {
			final Object o = DateUtils.createJava8Date(model.getType(), defaultValue, model.getDisplayFormat());
			model.setDefaultValue(o);
		} else {
			model.setDefaultValue(ClassUtils.instantiateClass(model.getType(), defaultValue));
		}
	}

	/**
	 * Reads cascade data for an attribute from the message bundle
	 * 
	 * @param entityModel
	 *            the entity model
	 * @param model
	 *            the attribute model
	 */
	private void setMessageBundleCascadeOverrides(final EntityModel<?> entityModel, final AttributeModel model) {
		String msg = getAttributeMessage(entityModel, model, EntityModel.CASCADE_OFF);
		if (msg != null) {
			// complete cancel all cascades for this attribute
			model.removeCascades();
		} else {
			int cascadeIndex = 1;
			msg = getAttributeMessage(entityModel, model, EntityModel.CASCADE + "." + cascadeIndex);
			while (msg != null) {
				final String filter = getAttributeMessage(entityModel, model,
						EntityModel.CASCADE_FILTER_PATH + "." + cascadeIndex);
				// optional mode (defaults to BOTH when omitted)
				final String mode = getAttributeMessage(entityModel, model,
						EntityModel.CASCADE_MODE + "." + cascadeIndex);

				if (filter != null && mode != null) {
					model.addCascade(msg, filter, CascadeMode.valueOf(mode));
				} else {
					throw new OCSRuntimeException("Incomplete cascade definition for " + model.getPath());
				}

				cascadeIndex++;
				msg = getAttributeMessage(entityModel, model, EntityModel.CASCADE + "." + cascadeIndex);
			}
		}
	}

	/**
	 * Overwrite the values of the model with values read from the messageBundle
	 * 
	 * @param entityModel
	 * @param model
	 */
	private <T> void setMessageBundleOverrides(final EntityModel<T> entityModel, final AttributeModelImpl model) {

		String msg = getAttributeMessage(entityModel, model, EntityModel.DISPLAY_NAME);
		if (!StringUtils.isEmpty(msg)) {
			model.setDisplayName(msg);
		}

		msg = getAttributeMessage(entityModel, model, EntityModel.DESCRIPTION);
		if (!StringUtils.isEmpty(msg)) {
			model.setDescription(msg);
		}

		msg = getAttributeMessage(entityModel, model, EntityModel.DEFAULT_VALUE);
		if (!StringUtils.isEmpty(msg)) {
			setDefaultValue(model, msg);
		}

		msg = getAttributeMessage(entityModel, model, EntityModel.DISPLAY_FORMAT);
		if (!StringUtils.isEmpty(msg)) {
			model.setDisplayFormat(msg);
		}

		msg = getAttributeMessage(entityModel, model, EntityModel.MAIN);
		if (!StringUtils.isEmpty(msg)) {
			model.setMainAttribute(Boolean.valueOf(msg));
		}

		msg = getAttributeMessage(entityModel, model, EntityModel.PROMPT);
		if (!StringUtils.isEmpty(msg)) {
			model.setPrompt(msg);
		}

		// check for read only (convenience only, overwritten by "editable")
		msg = getAttributeMessage(entityModel, model, EntityModel.READ_ONLY);
		if (!StringUtils.isEmpty(msg)) {
			final boolean edt = Boolean.valueOf(msg);
			if (edt) {
				model.setEditableType(EditableType.READ_ONLY);
			} else {
				model.setEditableType(EditableType.EDITABLE);
			}
		}

		msg = getAttributeMessage(entityModel, model, EntityModel.EDITABLE);
		if (!StringUtils.isEmpty(msg)) {
			model.setEditableType(EditableType.valueOf(msg));
		}

		msg = getAttributeMessage(entityModel, model, EntityModel.SEARCHABLE);
		if (!StringUtils.isEmpty(msg)) {
			model.setSearchable(Boolean.valueOf(msg));
		}

		msg = getAttributeMessage(entityModel, model, EntityModel.REQUIRED_FOR_SEARCHING);
		if (!StringUtils.isEmpty(msg)) {
			model.setRequiredForSearching(Boolean.valueOf(msg));
		}

		msg = getAttributeMessage(entityModel, model, EntityModel.SORTABLE);
		if (!StringUtils.isEmpty(msg)) {
			model.setSortable(Boolean.valueOf(msg));
		}

		msg = getAttributeMessage(entityModel, model, EntityModel.VISIBLE);
		if (!StringUtils.isEmpty(msg)) {
			model.setVisible(isVisible(msg));
		}

		msg = getAttributeMessage(entityModel, model, EntityModel.SHOW_IN_TABLE);
		if (!StringUtils.isEmpty(msg)) {
			model.setVisibleInTable(isVisible(msg));
		}

		msg = getAttributeMessage(entityModel, model, EntityModel.COMPLEX_EDITABLE);
		if (!StringUtils.isEmpty(msg)) {
			model.setComplexEditable(Boolean.valueOf(msg));
		}

		msg = getAttributeMessage(entityModel, model, EntityModel.IMAGE);
		if (!StringUtils.isEmpty(msg)) {
			model.setImage(Boolean.valueOf(msg));
		}

		msg = getAttributeMessage(entityModel, model, EntityModel.WEEK);
		if (!StringUtils.isEmpty(msg)) {
			checkWeekSettingAllowed(model);
			model.setWeek(Boolean.valueOf(msg));
		}

		msg = getAttributeMessage(entityModel, model, EntityModel.DIRECT_NAVIGATION);
		if (!StringUtils.isEmpty(msg)) {
			model.setDirectNavigation(Boolean.valueOf(msg));
		}

		msg = getAttributeMessage(entityModel, model, EntityModel.ALLOWED_EXTENSIONS);
		if (msg != null && !StringUtils.isEmpty(msg)) {
			final String[] extensions = msg.split(",");
			final Set<String> hashSet = Sets.newHashSet(extensions);
			model.setAllowedExtensions(hashSet);
		}

		msg = getAttributeMessage(entityModel, model, EntityModel.GROUP_TOGETHER_WITH);
		if (msg != null && !StringUtils.isEmpty(msg)) {
			final String[] extensions = msg.split(",");
			for (final String s : extensions) {
				model.addGroupTogetherWith(s);
			}
		}

		msg = getAttributeMessage(entityModel, model, EntityModel.TRUE_REPRESENTATION);
		if (msg != null && !StringUtils.isEmpty(msg)) {
			model.setTrueRepresentation(msg);
		}

		msg = getAttributeMessage(entityModel, model, EntityModel.FALSE_REPRESENTATION);
		if (msg != null && !StringUtils.isEmpty(msg)) {
			model.setFalseRepresentation(msg);
		}

		msg = getAttributeMessage(entityModel, model, EntityModel.PERCENTAGE);
		if (msg != null && !StringUtils.isEmpty(msg)) {
			model.setPercentage(Boolean.valueOf(msg));
		}

		msg = getAttributeMessage(entityModel, model, EntityModel.PRECISION);
		if (msg != null && !StringUtils.isEmpty(msg)) {
			model.setPercentage(Boolean.valueOf(msg));
		}

		msg = getAttributeMessage(entityModel, model, EntityModel.EMBEDDED);
		if (msg != null && !StringUtils.isEmpty(msg) && Boolean.valueOf(msg)) {
			model.setAttributeType(AttributeType.EMBEDDED);
		}

		msg = getAttributeMessage(entityModel, model, EntityModel.CURRENCY);
		if (msg != null && !StringUtils.isEmpty(msg) && Boolean.valueOf(msg)) {
			model.setCurrency(Boolean.valueOf(msg));
		}

		// set multiple search (also overwrites the search select mode and sets
		// it to fancy list)
		msg = getAttributeMessage(entityModel, model, EntityModel.MULTIPLE_SEARCH);
		if (msg != null && !StringUtils.isEmpty(msg)) {
			model.setMultipleSearch(Boolean.valueOf(msg));
			model.setSearchSelectMode(AttributeSelectMode.TOKEN);
		}

		// set the select mode (also sets the search select mode to the same
		// value)
		msg = getAttributeMessage(entityModel, model, EntityModel.SELECT_MODE);
		if (msg != null && !StringUtils.isEmpty(msg) && AttributeSelectMode.valueOf(msg) != null) {
			model.setSelectMode(AttributeSelectMode.valueOf(msg));
			model.setSearchSelectMode(AttributeSelectMode.valueOf(msg));
		}

		// set the number select mode
		msg = getAttributeMessage(entityModel, model, EntityModel.NUMBER_SELECT_MODE);
		if (msg != null && !StringUtils.isEmpty(msg) && NumberSelectMode.valueOf(msg) != null) {
			model.setNumberSelectMode(NumberSelectMode.valueOf(msg));
		}

		// explicitly set the search select mode
		msg = getAttributeMessage(entityModel, model, EntityModel.SEARCH_SELECT_MODE);
		if (msg != null && !StringUtils.isEmpty(msg)) {
			model.setSearchSelectMode(AttributeSelectMode.valueOf(msg));
		}

		msg = getAttributeMessage(entityModel, model, EntityModel.DATE_TYPE);
		if (msg != null && !StringUtils.isEmpty(msg)) {
			model.setDateType(AttributeDateType.valueOf(msg));
		}

		msg = getAttributeMessage(entityModel, model, EntityModel.SEARCH_CASE_SENSITIVE);
		if (msg != null && !StringUtils.isEmpty(msg)) {
			model.setSearchCaseSensitive(Boolean.valueOf(msg));
		}

		msg = getAttributeMessage(entityModel, model, EntityModel.SEARCH_PREFIX_ONLY);
		if (msg != null && !StringUtils.isEmpty(msg)) {
			model.setSearchPrefixOnly(Boolean.valueOf(msg));
		}

		msg = getAttributeMessage(entityModel, model, EntityModel.TEXTFIELD_MODE);
		if (!StringUtils.isEmpty(msg)) {
			model.setTextFieldMode(AttributeTextFieldMode.valueOf(msg));
		}

		msg = getAttributeMessage(entityModel, model, EntityModel.MIN_LENGTH);
		if (!StringUtils.isEmpty(msg)) {
			model.setMinLength(Integer.parseInt(msg));
		}

		msg = getAttributeMessage(entityModel, model, EntityModel.MIN_VALUE);
		if (!StringUtils.isEmpty(msg)) {
			model.setMinValue(Long.parseLong(msg));
		}

		msg = getAttributeMessage(entityModel, model, EntityModel.MAX_LENGTH);
		if (!StringUtils.isEmpty(msg)) {
			model.setMaxLength(Integer.parseInt(msg));
		}

		msg = getAttributeMessage(entityModel, model, EntityModel.MAX_LENGTH_IN_TABLE);
		if (!StringUtils.isEmpty(msg)) {
			model.setMaxLengthInTable(Integer.parseInt(msg));
		}

		msg = getAttributeMessage(entityModel, model, EntityModel.MAX_VALUE);
		if (!StringUtils.isEmpty(msg)) {
			model.setMaxValue(Long.parseLong(msg));
		}

		msg = getAttributeMessage(entityModel, model, EntityModel.URL);
		if (!StringUtils.isEmpty(msg)) {
			model.setUrl(Boolean.valueOf(msg));
		}

		msg = getAttributeMessage(entityModel, model, EntityModel.REPLACEMENT_SEARCH_PATH);
		if (!StringUtils.isEmpty(msg)) {
			model.setReplacementSearchPath(msg);
		}
		
		msg = getAttributeMessage(entityModel, model, EntityModel.REPLACEMENT_SORT_PATH);
		if (!StringUtils.isEmpty(msg)) {
			model.setReplacementSortPath(msg);
		}

		msg = getAttributeMessage(entityModel, model, EntityModel.QUICK_ADD_PROPERTY);
		if (!StringUtils.isEmpty(msg)) {
			model.setQuickAddPropertyName(msg);
		}

		msg = getAttributeMessage(entityModel, model, EntityModel.THOUSANDS_GROUPING);
		if (!StringUtils.isEmpty(msg)) {
			model.setUseThousandsGrouping(Boolean.valueOf(msg));
		}

		msg = getAttributeMessage(entityModel, model, EntityModel.SEARCH_EXACT_VALUE);
		if (!StringUtils.isEmpty(msg)) {
			model.setSearchForExactValue(Boolean.valueOf(msg));
		}

		msg = getAttributeMessage(entityModel, model, EntityModel.NAVIGABLE);
		if (!StringUtils.isEmpty(msg)) {
			model.setNavigable(Boolean.valueOf(msg));
		}

		msg = getAttributeMessage(entityModel, model, EntityModel.CHECKBOX_MODE);
		if (!StringUtils.isEmpty(msg)) {
			model.setCheckboxMode(CheckboxMode.valueOf(msg));
		}

		msg = getAttributeMessage(entityModel, model, EntityModel.STYLES);
		if (msg != null && !StringUtils.isEmpty(msg)) {
			model.setStyles(msg);
		}

		setMessageBundleCascadeOverrides(entityModel, model);
	}

	/**
	 * Calculates the entity model for a nested property, recursively up till a
	 * certain depth
	 * 
	 * @param model
	 *            the attribute model
	 */
	private void setNestedEntityModel(final AttributeModelImpl model) {
		final EntityModel<?> em = model.getEntityModel();
		if (StringUtils.countMatches(em.getReference(), ".") < RECURSIVE_MODEL_DEPTH) {
			Class<?> type = null;

			// only needed for master and detail attributes
			if (AttributeType.MASTER.equals(model.getAttributeType())) {
				type = model.getType();
			} else if (AttributeType.DETAIL.equals(model.getAttributeType())) {
				type = model.getMemberType();
			}

			if (type != null) {
				String ref = null;
				if (StringUtils.isEmpty(em.getReference())) {
					ref = em.getEntityClass() + "." + model.getName();
				} else {
					ref = em.getReference() + "." + model.getName();
				}

				if (type.equals(em.getEntityClass()) || !hasEntityModel(type, ref)) {
					final EntityModel<?> nem = new LazyEntityModelWrapper<>(this, ref, type);
					model.setNestedEntityModel(nem);
				}
			}
		}
	}

	/**
	 * Sets the sort order on an entity model
	 * 
	 * @param model
	 *            the entity model
	 * @param sortOrderMsg
	 *            the sort order from the message bundle
	 */
	private <T> void setSortOrder(final EntityModelImpl<T> model, final String sortOrderMsg) {
		if (!StringUtils.isEmpty(sortOrderMsg)) {
			final String[] tokens = sortOrderMsg.split(",");
			for (final String token : tokens) {
				final String[] sd = token.trim().split(" ");
				if (sd.length > 0 && !StringUtils.isEmpty(sd[0]) && model.getAttributeModel(sd[0]) != null) {
					model.getSortOrder().put(model.getAttributeModel(sd[0]),
							(sd.length > 1 && ("DESC".equalsIgnoreCase(sd[1]) || "DSC".equalsIgnoreCase(sd[1]))) ? false
									: true);
				}
			}
		}
	}

	/**
	 * Indicates whether to skip an attribute since it does not constitute an actual
	 * property but rather a generic or technical field that all entities have
	 * 
	 * @param name
	 * @return
	 */
	private boolean skipAttribute(final String name) {
		return CLASS.equals(name) || VERSION.equals(name);
	}

	/**
	 * Translates a TemporalType enum value to an AttributeDateType
	 * 
	 * @param type
	 * @return
	 */
	private AttributeDateType translateDateType(final TemporalType type) {
		switch (type) {
		case DATE:
			return AttributeDateType.DATE;
		case TIME:
			return AttributeDateType.TIME;
		case TIMESTAMP:
			return AttributeDateType.TIMESTAMP;
		default:
			return null;
		}
	}
}<|MERGE_RESOLUTION|>--- conflicted
+++ resolved
@@ -761,129 +761,7 @@
 		return format;
 	}
 
-<<<<<<< HEAD
 	protected <T> EntityModelFactory findModelFactory(String reference, Class<T> entityClass) {
-=======
-	/**
-	 * Constructs the model for an entity
-	 *
-	 * @param entityClass
-	 *            the class of the entity
-	 * @return
-	 */
-	// @SuppressWarnings("unchecked")
-	// private synchronized <T> EntityModel<T> constructModel(String reference,
-	// Class<T> entityClass) {
-	// EntityModel<T> result = (EntityModel<T>) cache.get(reference);
-	// if (result == null) {
-	// boolean nested = reference.indexOf('.') >= 0;
-	//
-	// // construct the basic model
-	// EntityModelImpl<T> model = constructModelInner(entityClass, reference);
-	//
-	// Map<String, String> attributeGroupMap = determineAttributeGroupMapping(model,
-	// entityClass);
-	// model.addAttributeGroup(EntityModel.DEFAULT_GROUP);
-	//
-	// alreadyProcessed.put(reference, entityClass);
-	//
-	// // keep track of main attributes - if no main attribute is defined,
-	// // mark
-	// // either the
-	// // first string attribute or the first searchable attribute as the
-	// // main
-	// boolean mainAttributeFound = false;
-	// AttributeModel firstStringAttribute = null;
-	// AttributeModel firstSearchableAttribute = null;
-	//
-	// PropertyDescriptor[] descriptors =
-	// BeanUtils.getPropertyDescriptors(entityClass);
-	// // create attribute models for all attributes
-	// List<AttributeModel> tempModelList = new ArrayList<>();
-	// for (PropertyDescriptor descriptor : descriptors) {
-	// if (!skipAttribute(descriptor.getName())) {
-	// List<AttributeModel> attributeModels = constructAttributeModel(descriptor,
-	// model,
-	// model.getEntityClass(), nested, null);
-	//
-	// for (AttributeModel attributeModel : attributeModels) {
-	//
-	// // check if the main attribute has been found
-	// mainAttributeFound |= attributeModel.isMainAttribute();
-	//
-	// // also keep track of the first string property...
-	// if (firstStringAttribute == null &&
-	// String.class.equals(attributeModel.getType())) {
-	// firstStringAttribute = attributeModel;
-	// }
-	// // ... and the first searchable property
-	// if (firstSearchableAttribute == null && attributeModel.isSearchable()) {
-	// firstSearchableAttribute = attributeModel;
-	// }
-	// tempModelList.add(attributeModel);
-	// }
-	// }
-	// }
-	//
-	// // assign ordering and sort
-	// determineAttributeOrder(entityClass, reference, tempModelList);
-	// Collections.sort(tempModelList);
-	//
-	// // add the attributes to the model
-	// for (AttributeModel attributeModel : tempModelList) {
-	// // determine the attribute group name
-	// String group = attributeGroupMap.get(attributeModel.getName());
-	// if (StringUtils.isEmpty(group)) {
-	// group = EntityModel.DEFAULT_GROUP;
-	// }
-	// model.addAttributeModel(group, attributeModel);
-	// }
-	//
-	// Set<String> already = new HashSet<>();
-	// // check if there aren't any illegal "group together" settings
-	// for (AttributeModel m : model.getAttributeModels()) {
-	// already.add(m.getName());
-	// if (!m.getGroupTogetherWith().isEmpty()) {
-	// for (String together : m.getGroupTogetherWith()) {
-	// if (already.contains(together)) {
-	// AttributeModel other = model.getAttributeModel(together);
-	// if (together != null) {
-	// ((AttributeModelImpl) other).setAlreadyGrouped(true);
-	// LOG.warn(
-	// "Incorrect groupTogetherWith found: " + m.getName() + " refers to " +
-	// together);
-	// }
-	// }
-	// }
-	// }
-	// }
-	//
-	// if (!mainAttributeFound && !nested) {
-	// if (firstStringAttribute != null) {
-	// firstStringAttribute.setMainAttribute(true);
-	// } else if (firstSearchableAttribute != null) {
-	// firstSearchableAttribute.setMainAttribute(true);
-	// }
-	// }
-	//
-	// String sortOrder = null;
-	// Model annot = entityClass.getAnnotation(Model.class);
-	// if (annot != null && !StringUtils.isEmpty(annot.sortOrder())) {
-	// sortOrder = annot.sortOrder();
-	// }
-	//
-	// String sortOrderMsg = getEntityMessage(reference, EntityModel.SORT_ORDER);
-	// if (!StringUtils.isEmpty(sortOrderMsg)) {
-	// sortOrder = sortOrderMsg;
-	// }
-	// setSortOrder(model, sortOrder);
-	// cache.put(reference, model);
-	// result = model;
-	// }
-	// return result;
-	// }
-	protected <T> EntityModelFactory findModelFactory(final String reference, final Class<T> entityClass) {
->>>>>>> 444e0a5b
 		EntityModelFactory emf = this;
 		if (delegatedModelFactories != null) {
 			for (final EntityModelFactory demf : delegatedModelFactories) {
@@ -1176,7 +1054,7 @@
 			if (!StringUtils.isEmpty(attribute.replacementSearchPath())) {
 				model.setReplacementSearchPath(attribute.replacementSearchPath());
 			}
-			
+
 			if (!StringUtils.isEmpty(attribute.replacementSortPath())) {
 				model.setReplacementSortPath(attribute.replacementSortPath());
 			}
@@ -1520,7 +1398,7 @@
 		if (!StringUtils.isEmpty(msg)) {
 			model.setReplacementSearchPath(msg);
 		}
-		
+
 		msg = getAttributeMessage(entityModel, model, EntityModel.REPLACEMENT_SORT_PATH);
 		if (!StringUtils.isEmpty(msg)) {
 			model.setReplacementSortPath(msg);
