ifdef::backend-pdf[]
:toc: macro
endif::[]
ifndef::backend-pdf[]
:toc: right
endif::[]
:toclevels: 2
:icons: font
:doctype: book
:!chapter-signifier:
:source-highlighter: rouge
:sectnums:
:text-align: justify
:title-logo-image: image:media/logo-dynamo.png[Dynamo]
:keywords: Dynamo, Open Circle Solutions, Web Application Accelerator Framework, Training
:pdf-fontsdir: ./fonts
:pdf-themesdir: ./themes
:pdf-theme: ocs

= Dynamo: Training
Open Circle Solutions BV

ifdef::backend-pdf[]
[colophon]
== Colophon
endif::[]

[.text-center]
image:media/logo-dynamo.png[image]

[.text-center]
Dynamo: Web Application Accelerator Framework.

[.text-center]
Developed, maintained and sponsored by:

[.text-center]
image:media/logo-ocs.png["Open Circle Solutons", 256, 53]

[.text-center]
Copyright © 2014 - 2024 Open Circle Solutions BV.

_Nothing from this document may be copied and/or made public by use of
print, photocopy, microfilm or by any other means, without prior
permission of Open Circle Solutions BV._

ifdef::backend-pdf[]
toc::[]
endif::[]

== Introduction

The _Dynamo Web Application Accelerator Framework_ is a software
development framework developed by https://www.opencirclesolution.nl[Open Circle Solutions]
that aims to  increase productivity by using design principles such as
convention over configuration, model-driven development and DRY (don’t
repeat yourself).

At the core of Dynamo is the concept of the _Entity Model_. The Entity
Model describes the attributes and behaviour of an entity (i.e., a
domain object) in your application. This Entity Model can then be used
as the basis for creating forms, search screens, etc.

The _Entity Model_ of an entity is automatically constructed based on
the properties of the attributes of the entity (using sensible defaults
as described by the convention over configuration principle) and can
further be modified by using annotations and message bundle entries. The
main goal is to reduce the amount of (boilerplate) code required to
perform common actions like creating search screens and edit forms.

Complementing the _Entity Model_ is a set of user interface components
(widgets) that can be used to quickly construct screens for common use
cases, and several base classes for the Data Access and Service layers.

The Dynamo framework is built around a number of proven and highly
productive technologies:

* https://jakarta.ee/specifications/persistence/[JPA3.1] for ORM
* https://querydsl.com[QueryDSL] for type-safe query generation
* https://docs.spring.io/spring-boot/index.html[Spring Boot] as the
application framework
* https://angular.dev[Angular (v16)] as the front-end framework of choice
* https://primeng.org[PrimeNG] for a rich suite of components

The Dynamo Framework is distributed under the terms of the
https://www.apache.org/licenses/LICENSE-2.0.txt[Apache License], a
permissive open-source license for free and open-source software (FOSS).



== The use case: GTS

For months now, the crime families of infamously crime-infested
Javapolis have been moving away from their traditional activities (like,
you know, murder, armed robbery, and extortion) in favour of sending
each other increasingly elaborate and expensive gifts.

The police, baffled by this development, has ordered the construction of
the Gift Tracking System (GTS) to gain a better understanding of who has
been sending gifts to whom and for what purpose (tax evasion? Mail
fraud? An elaborate delivery van “protection” scheme?).

Since time is of the essence, the Javapolis police have chosen to use
the Dynamo Framework for quickly constructing a first version of the GTS
application.

== Preparations

=== Prerequisite software 

Before you can commence with the training proper, please verify that you
have the following software installed on your machine:

* Java JDK 21 (recent version)
* Apache Maven version 3.8+
* A recent version of Eclipse or Intellij
* Git version 1.9+
* A recent version of npm.

=== Postgresql Setup

The application uses a PostgreSQL database. For this to work, you will
need to install PostgreSQL on your local machine or run it in Docker.

To use Postgresql as the database system on your local machine, first
download the latest _version 15_ Postgresql distribution from
http://www.postgresql.org/download/. The installer is straightforward,
but make sure that you write down the administrator password that you
enter during the installation process.

The Postgresql distribution comes with a simple database client named
`pgAdmin`. After the installation is complete, open `pgAdmin`. You
should see a database server configured at port 5432. Connect to this
server (using the password you entered earlier) and create a database
named “gts”.

You do not have to manually add any tables to this database for now –
these will be created as part of the application start up process if they
are not there yet.

IMPORTANT: This training assumes that you run Postgresql on the default port
5432 and use the user _postgres_ and password _admin_. If these settings
are different for your application, you can modify them in the
_application.properties_ file.

=== Obtaining the sources for the example project

You will need to clone to Git repositories containing the project source code

- https://gitlab.opencirclesolutions.nl/ocs/j/dynamo/gts-web contains the code for the back-end
application
- https://gitlab.opencirclesolutions.nl/ocs/j/dynamo/gts-angular contains the code for the
Angular front-end

**IN BOTH CASES YOU WILL NEED TO CHECK OUT THE DYNAMO-TRAINING BRANCH**

If your Postgresql settings are different from the default, open the
<<<<<<< HEAD
_application.properties_ file from the gts-ui project and modify the
=======
“application.properties” file from the gts-web project and modify the
>>>>>>> ef740660
following properties so that they match your values:

[source,properties]
--
spring.datasource.url=jdbc:postgresql://[HOST]:[PORT]/gts
spring.datasource.username=[USERNAME]
spring.datasource.password=[PASSWORD]
--

[TIP]
--
If your application does not build, and you get compilation errors like
“QOrganization cannot be found”, you might need to add the folder that
contains the generated sources to your class path.

To do so, right-click on the “gts-web” project, then select “New ->
Source Folder” and specify the _target/generated-sources/annotations_
folder as a source folder.
--

== First steps

=== Project set-up

Once you have imported the backend project in your IDE, you will see a
fairly typical Spring Boot application.

We have already created the domain objects, DAOs, and service classes
for you.

=== Domain Model

When you look inside the `com.opencircle.gts.domain` package you will
see a number of classes that together make up the domain model of our
example application. These include:

* `Organization` which represents a criminal organization we are
interested in tracking.
* `Person` which represents a member of a criminal organization. Persons
sends gifts to one another.
* `Gift` which represents the various types of gifts that can be sent.
* `GiftLogo` which is used to store the logo for a gift.
* `GiftTranslation` which represents the translation of the name of the
gift in various languages.
* `Delivery` which represents one person sending a gift to another
person.

The domain model also uses a class named `Country` which is taken from
the Dynamo framework, more specifically from the
_dynamo-functional-domain_ module. This module is covered in more detail
later.

=== Data Access objects

When you look inside the `com.opencircle.gts.dao` package and its
subpackages, you will see several Data Access Objects (DAOs) used
for communication with the database. Typically, there is a DAO interface
and an associated implementation for every entity class, although for
some dependent entities that are never retrieved/stored directly a DAO
is not necessary.

In the example application used for this training, we use almost no
custom logic, so the DAO interfaces are typically simple:

[source,java]
--
public interface GiftDao extends BaseDao<Integer,Gift> {

}
--

In the easiest scenario, all you have to do is extend the `BaseDao`
interface provided by the framework. This `BaseDao` contains several
dozen utility methods for saving, removing and retrieving entities.

When you look inside a DAO implementation class, you will see that it is
also quite simple:

[source,java]
--
@Repository
public class GiftDaoImpl extends BaseDaoImpl<Integer, Gift> implements GiftDao {

	@Override
	public Class<Gift> getEntityClass() {
		return Gift.class;
	}

	@Override
	protected EntityPathBase<Gift> getDslRoot() {
		return QGift.gift;
	}

}
--

As you can see, the DAO implementation extends the `BaseDaoImpl` class
(which, unsurprisingly, implements `BaseDao`) and must implement the DAO
interface. In its most basic form, you only have to implement the
(trivial) `getEntityClass()` and `getDslRoot()` methods – the
latter returns the root path used when creating QueryDSL queries.

QueryDSL is a library that we use for type-safe custom queries. It is a
very useful technology which we encourage you to learn about online, but
it is outside the scope of the training.

For now, this is all you need to know about DAOs in Dynamo applications –
the basic functionality is both quite simple and quite nicely hidden
behind several layers of abstraction, so you don’t normally have to
bother with it all that much.

=== Services

Inside the `com.opencircle.gts.service` package you will find the
_service layer_ for the GTS application. Like the DAO layer, this is a
simple layer as since at the moment it contains almost no business logic. As
with the DAOs, there is one service interface and one corresponding
implementation per entity class (and again, for dependent entities you
don’t have to create a service).

If you look inside the `GiftService` class, you will see the following:

[source,java]
--
public interface GiftService extends BaseService<Integer, Gift> {

}
--

As you can see, all a service interface must do is extend the
`BaseService` class – this gives the service access to the common
methods for retrieving, storing, and deleting entities.

The `GiftServiceImpl` service implementation class is also quite simple:

[source,java]
--
@Service
public class GiftServiceImpl extends BaseServiceImpl<Integer, Gift> implements GiftService {

    @Autowired
    private GiftDao dao;

    @Override
    protected BaseDao<Integer, Gift> getDao() {
        return dao;
    }
}
--

All it needs to do is extend the `BaseServiceImpl` class (that, of
course, contains the implementation of the common methods) and implement
the corresponding service interface.

It then needs a reference to the data access object (`GiftDao`) which
can simply be injected as a Spring dependency, and an implementation of
the `getDao()` method which will simply return the DAO.

Most of the methods from the `BaseServiceImpl` are delegate methods
which directly forward the call to the `BaseDao` method, but the service
layer does add some functionality:

* Checking for duplicate entities – if you have a logical key that makes
an entity unique (e.g. a code or an EAN number) but is not the primary
key, you can overwrite the `findIdenticalEntity` method in your service
implementation and have it perform the check for a duplicate. If this
method return a non-null value, then an error message will automatically
be displayed to the user when he tries to save the entity.
* Validation – when you try to persist an entity or collection of
entities, they are automatically validated using the Java Validation
framework, and an `OCSValidationException` is thrown if there is a
validation error. You can add extra validations by overwriting the
`validate()` method (don’t forget to call `super()` if you do so).

=== Your first Dynamo Screen

After you have imported the projects into your IDE, make sure they all
build properly. Then, open the `GtsApplication` class and run it.

In order to run the front-end, open a command prompt and navigate to the
root folder of the front-end project. Execute the following to
start the application.

[source,console]
--
ng serve
--

Then open a web browser and navigate to _http://localhost:4200_.

You will see a mostly empty screen, and be given the option to log into
the application (either via the button in the top right, or by pressing
the button on the login screen).

*TODO: Authentication using something other than SSO for the training?*

After logging in, you will be able to view your first screen, which is a
search screen that allows you to view the organizations that are stored
in the system (we already created some by means of the creation script).

This screen is an example of the `GenericSearchLayoutComponent`. This
component consists of a search form with a results grid, from which you
can select an entity and navigate to a detail screen (which is a
separate page/component in this version of Dynamo).

The code for this search screen is included in the _organization-search_
folder. This folder contains both an HTML file and a Typescript file.
The HTML file is very small and looks as follows:

[source,html]
--
<app-generic-search-layout entityName="Organization"
  detailNavigationPath="organization"></app-generic-search-layout>
--

* As you can see, we define an `<app-generic-search-layout>` component
which is the generic component from the Dynamo framework that consists
of a search form and a results table.
* It is instantiated here with only a couple of properties:
** `entityName` is the name of the entity that is being managed by the
component. This is basically the simple class name of the entity.
** `detailNavigationPath` is the Angular route that is used to navigate
to the detail screen (this will be covered a bit later).

The Typescript file possibly even simpler, at least for now (although we
will be adding to that later).

While there is a lot you can (and will) tweak, this is basically all that is needed to create a simple
search screen. In the next section, we will tweak this screen and make
sure it performs as desired.

== Tweaking the organization screen

=== Adding fields to search on

The first thing you may notice about the screen is that, although it is
a search screen, there currently aren’t any search fields. This is
because none of the attributes are currently marked as searchable.

To change this, we need to modify the entity model generation process,
by means of the `@Attribute` annotation. This is an annotation that can
be placed on a property or on a getter method and can be used to tweak
how the entity model is built.

Open the `Organization` class and place the `@Attribute` annotation on
the `name` property. Then set the `searchable` setting to ALWAYS:

[source,java]
--
@NotNull
@Size(max = 255)
@Attribute(searchable = SearchMode.ALWAYS)
private String name;
--

Restart the back-end application refresh the browser screen. You will
now see a search form that contains a "Name" field to search on. Experiment
with the searching to find out that by default, the searching is not
case-sensitive and will look for matches anywhere in the attribute
value.

TIP: Changes you make to the entity model always require you to
restart the back-end application. However, the (Angular) front-end has
hot deployment and generally does not need to be restarted (simply
refreshing your browser should be enough).

You can change the default search behaviour by modifying the following
settings on the `@Attribute` annotation:

* `searchCaseSensitive` determines if the searching is case-sensitive.
The default value is `BooleanType.FALSE`.
* `searchPrefixOnly` determines if the search query searches only for
matches at the start of the property value. The default is
`BooleanType.FALSE`. E.g. if you set this property to “true” then the
search term “or” will match “order” but not “boredom”.
* `searchForExactValue` determines whether the application will search
for an exact value rather than a range of values. This is only
applicable to properties that contain a numerical value or a date – by
default, `searchForExactValue` will be false and the application will
allow you to search for a range of values, but if you set
`searchForExactValue` to true then only a single search field will be
rendered.

This is what it looks like in the code:

[source,java]
--
@NotNull
@Size(max = 255)
@Attribute(searchable = SearchMode.ALWAYS,
searchCaseSensitive = BooleanType.TRUE, searchPrefixOnly =
BooleanType.TRUE)
private String name;
--

Now, set the `searchable` setting to ALWAYS on some of the other
attributes.

You will see that depending on the type of the attribute, a different
search field (or combination of fields) will be generated:

* For a String attribute, a text field will be generated.
* For a Boolean attribute, a three-state checkbox will be generated,
which contains the values “Yes”, “No”, and "No value". This allows you
to either NOT search for the field, or for one of its two possible
values.
* For a numeric or date/time attribute, two text fields will be
generated: one field for entering the lower boundary and one for
entering the upper boundary (the boundaries are inclusive).
* You can use the `searchForExactValue` setting for a numerical field
if you want to search on an exact value instead.
* For a timestamp field, you can set the `searchDateOnly` setting to
true. In this case the search form will only allow you to select a date,
and the application will translate this to all time stamps that fall on
that date.
* For an enumeration, a combo box that contains the available values
will be generated. At this moment, the application will still produce
some warnings about missing messages but these will be fixed shortly.

Now, play around with the search form functionality for a bit if you
want, and when you feel comfortable with how it all works, move on to
the next section.

Finally, you might be wondering why we are setting searchable to
ALWAYS rather than just “true”. This is because it’s also possible to
specify the value ADVANCED. In this case, the property will only show
in the search form when the “advanced search mode” is enabled. To try
this, change the searchable attribute for “headquarters” to ADVANCED.
Now, when you restart the application, the headquarters search field
should no longer appear.

Next, in _organization-search.component.html_ file, change the code so
that the line referring to FormOptions looks as follows:

[source,html]
--
<app-generic-search-layout entityName="Organization"
  detailNavigationPath="organization" [advancedModeEnabled]="true">
</app-generic-search-layout>
--

You will now see an additional button show up in the button bar.
Clicking it will toggle between showing and hiding the search fields
that are set to `searchable=ADVANCED`.

.Search buttons.
image::media/image3.png[image,width=458,height=70]

=== More searching 

Go ahead at set the `searchable` setting on the `members` attribute to
`ALWAYS`. After you do this and restart the application, you will see that
there now is a component that allows you to search for the members (to
be interpreted as: search for all organizations of which the selected
person is a member).

You will now see a search component for the `members` attribute that
looks as follows:

.Search component example.
image::media/image4.png[image,width=424,height=328]

By default, the application will render a multiple-select field from
which you can select the members to search on. However, as you can see,
the description of the members is currently empty.

To fix this, open the `Person` class and, at the top of the class, add
the `@Model` annotation like this:

[source,java]
--
@Entity
@Table(name = "person")
@Model(displayProperty = "nickName")
public class Person extends AbstractEntity<Integer> {
--

`@Model` is like `@Attribute` except that it has to placed on the entity,
rather than one of its attributes. `@Model` supports several settings:

* `displayProperty` (which you saw above) determines which property to
use when displaying the entity inside a lookup component like a combo
box or a listbox. In the above example, we use the `nickName` property
of the Person as the display property.
* `displayName` determines how the class will be called in the screen.
It defaults to the class name, with camel case replaced by spaces. E.g.
the display name of “Organization” is “Organization”.
* `displayNamePlural` is the plural name of the class. It defaults to
the `displayName` with an “s” added at the end.
* `description` is a textual description of the entity. It will appear
as a tooltip in e.g. a search results grid.
* `sortOrder` takes a comma-separated list of fields and directions to
sort on. This sort order will be used if no specific sort order is
defined for a layout. It is also the sort order that will by default be
used inside e.g. combo boxes. The format of this property is similar to
a SQL sort order, e.g. “name” or “name asc” will sort by name in
ascending order, “name desc” will sort by name in descending order,
“name asc, age desc” will sort first by name and then by age.
* In addition, there are several settings like `listAllowed`,
`searchAllowed`, `createAllowed` that govern which actions are allowed
on this entity. These will be covered in more detail later on.

IMPORTANT: You should set the `displayProperty` on the `Person` entity, not on the
`Organization` – this annotation will affect all references to the
Person entity, so it will show up like this in any search or edit form.

As you can see, by default the application will use a multi-select field
for searching inside a many-to-many or one-to-many relationship.
You can modify this behaviour by changing the value of the `selectMode`
and `searchSelectMode` settings on `@Attribute`:

* `selectMode` determines the type of UI component to render for this
property inside an edit form.
* `searchSelectMode` determines the type of UI component to render for
this property inside a search form (like the one we were working on). By
default, the framework will use the value of the `selectMode` setting
here, but you can override it by explicitly setting a value for the
`SearchSelectMode` attribute.

Go ahead and set the `searchSelectMode` setting of the `members` field
to `LOOKUP`. Restart the application and verify that
you now see the following:

.Lookup field.
image::media/image5.png[image,width=429,height=68]

You will now see a “lookup field” which consists of a label that
displays the currently selected value(s), a button for clearing the
currently selected value(s) and a button that brings up a search dialog
when clicked,

* You don’t normally have to specify a `searchSelectMode`: the
application will by default use the value of the `selectMode` if no
explicit `SearchSelectMode` is set.
* There are several other supported `AttributeSelectModes`, e.g.
`COMBO`, `AUTO_SELECT` and `LOOKUP`. Not all select modes make sense for every attribute. E.g.
for editing a one-to-one relation you cannot use the `MULTI_SELECT` setting
since this would allow you to select multiple values. The Dynamo
framework will produce an exception when you try to use an illegal
select mode.

We will end this section with some additional remarks about searching:

* It is possible to set the `requiredForSearching` setting on the
`@Attribute` annotation to `true` – this means that you must enter a
value for the associated property before you can carry out a search.
Concretely, this means that the "Search" button will be disabled unless
you have filled in a value for all fields that are marked as
`requiredForSearching`.* (In case the application renders both
an upper and a lower bound field, it is enough to fill in at least one value)
* For fields that contain a time stamp (java.time.LocalDateTime or
java.time.Instant), normally two search fields are rendered – these can
be used to define the upper and lower bound of the interval to search on.
However, if you set the `searchDateOnly` setting to `true` then instead
a single search field will be rendered. This field allows you to select
a date (rather than a time stamp) and when you perform a search, only
the records for which the date part of the value matches will be
returned.
* The `@Attribute` annotation also comes with the `defaultSearchValue` ,
`defaultSearchValueFrom` and `defaultSearchValueTo` settings. These can be
used to respectively set:
** A default value for a simple attribute
** A default value for the lower bound when searching on an interval
** A default value for the upper bound when searching on an interval

=== Visual and textual tweaking

We now have a search screen that allows us to search on most fields, but
if we look at the screen there are still several things not in order:

* Instead of a textual representation of the various enumeration values
for the “Reputation” field, we get ugly warnings.
* The order of the fields in the grid is not as desired.
* The caption of the “headquarters” field incorrectly reads “Head
Quarters” (it must not contain a space).

Luckily, the framework contains several ways of tweaking the visual and
textual representation of the generated screens.

First, let’s go back to the `@Attribute` annotation. Like `@Model`, it
has the `displayName`, and `description` values that
can be used to modify the captions and labels that are displayed on the
screen. Go ahead and use these to fix the caption of the “Headquarters”
search field.

Next, let’s change the attribute order – go to the `Organization` class
and add the `@AttributeOrder` annotation to the class as seen below

[source,java]
--
@Entity
@Table(name = "organization")
@AttributeOrder(attributeNames = { "id", "name", "headQuarters", "address",
"countryOfOrigin", "reputation" })
public class Organization extends AbstractEntity<Integer> {
--

Restart the back-end to verify that the attributes are now displayed in
the order specified above – note that this goes for both the search
form, the results grid, and the edit screen (which you will see later).
Also, note that some fields like “country of origin” do not show up yet
in the grid, but we will cover this later.

NOTE: If the attribute order is not complete, any attributes that
are not explicitly mentioned will be included behind the ones that you did
mention, in the default (alphabetical) order.

By default, the attribute order is used to determine the ordering in
both the edit form (more on this later), the results grid, and the
search form. If you would rather use a different attribute order for
your search form or the result grid, you can use the
`@SearchAttributeOrder` or `@GridAttributeOrder` to specify this.

[source,java]
--
@AttributeOrder(attributeNames = { "id", "name", "headQuarters", "address",
"countryOfOrigin", "reputation" })
@GridAttributeOrder(attributeNames = { "memberCount",
"yearlyMortalityRate" })
public class Organization extends AbstractEntity<Integer> {
--

In the above example, we have added an `@GridAttributeOrder`. When
you restart the application after this, you will see that the grid
starts with the "memberCount" and "yearlyMortalityRate" fields.

NOTE: The other attributes are shown in alphabetical order.

OK, now it’s time to fix the enumeration. Open the
_messages.properties_ file and add the following:

[source,properties]
--
Reputation.REALLY_NOT_FEARSOME=Really not fearsome
Reputation.MILDLY_FEARSOME=Mildly fearsome
Reputation.FEARSOME=Fearsome
Reputation.EXTREMELY_FEARSOME=Extremely fearsome
--

Restart the application and see how the enumeration values have now been
replaced by the values from the message bundle.

It can happen that you run out of room in a grid, i.e., you don’t have
enough horizontal room to display the full descriptions of all
attributes in the grid. In this case, you can limit the maximum length
of the value of an attribute inside the grid by setting the
`maxLengthInGrid` setting. Try this for the `name` attribute:

[source,java]
--
@NotNull
@Size(max = 255)
@Attribute(searchable = SearchMode.ALWAYS, maxLengthInGrid = 10)
private String name;
--

Restart the application and verify that the values inside the name
column are now truncated after 10 characters.

Now that we are talking about message bundles, it is a good moment to
point out that (almost) anything you can do by means of the entity model
annotations like `@Attribute` and `@Model` can also be achieved by means
a message bundle. For this, we use the _entitymodel.properties_ message
bundle.

Open this file and add the following line:

[source,properties]
--
Organization.yearlyMortalityRate.percentage=true
--

Restart the application and verify that we now see a percentage sign
(“%”) near the values of the “yearly mortality rate”. This teaches us
the following:

* The “`percentage`” setting can be used to specify that a (numeric) value
should be rendered as a percentage. This is purely visual (it will not
divide or multiply the value by anything).
* You can tweak the entity model using the message bundle. The syntax
for this is

[source,properties]
--
[entityName].[propertyName].[setting] = [value]
--

You can also directly change the settings on the entity by not including
a property name, e.g. `Organization.displayName=Organisatie`

You can also change the value of the percentage setting using the
`@Attribute` annotation – this is just an example to show you that you
can also change it by using the message bundle.

To practice a bit more, add the following lines to _entitymodel.properties_.

[source,properties]
--
Organization.governmentSponsored.trueRepresentation=You bet!
Organization.governmentSponsored.falseRepresentation=No Way!
--

Then, restart the application and verify that instead of the standard
"true" and "false" values for the Boolean `governmentSponsored`
attribute, you will now see the custom descriptions shown above.

The exact syntax and all the names of the settings you can tweak is an
advanced topic and is covered in more detail in the Dynamo manual. For
now, the most important things to remember are:

* You can change attribute settings using the message bundle.
* Changes made using the message bundle will override changes made using
the annotations.

=== Relation fetching 

Now, let’s go back to the `countryOfOrigin` attribute. We want to
display this attribute in the grid, but it’s not there yet. This is
because it is a _complex attribute_ that refers to another entity or
collection of entities. By default, this type of attribute is not shown
inside a table. To fix this, add the `@Attribute` annotation to the
`countryOfOrigin` property and set the `visibleInGrid` setting to SHOW.

[source,java]
--
@NotNull
@JoinColumn(name = "country_of_origin")
@ManyToOne(fetch = FetchType.LAZY)
@Attribute(visibleInGrid = VisibilityType.SHOW)
private Country countryOfOrigin;
--

Now, after you restart the backend application, the country of origin
column should appear in the table. Note that the `displayProperty` of the
country is already set to the `name` property.

The way the data is fetched is not very efficient right now. For every organization, that application performs
an extra query in order to retrieve the country.

In order to fix this, we can add a fetch join to the data retrieval. To
do so, add the following annotation to the `Organization` entity:

[source,java]
--
@FetchJoins(joins = {@FetchJoin(attribute = "countryOfOrigin")},
detailJoins = {@FetchJoin(attribute = "countryOfOrigin")})
--

This will make sure that whenever any Organizations are fetched by the
framework, the `countryOfOrigin` relation of those organizations will be
fetched as well.

[TIP]
--
You can specify both `joins` and `detailJoins`. The `joins`
are the relations that are fetched whenever a collection of entities is
retrieved (basically, to display the in a search results table).

The `detailJoins` are the relations that are fetched when retrieving a
single entity from the back-end, this is mostly used when displaying the
entity in a detail screen or pop-up window.
--

Fetching is an important concept in the Dynamo framework since it is a
powerful way to limit the number of queries that is carried out and can
thus be crucial for achieving good performance. Keep in mind though,
that if used poorly it can also lead to a lot of useless data being
retrieved with every request – imagine e.g. that the Country keeps track
of all its inhabitants: automatically fetching (millions or even billions) of
inhabitants every time a country is fetched is clearly a bad thing and
must be avoided.

So, figuring out which relations to fetch and which not to fetch (or
whether to model those relations in the first place) can be an important
design decision.

=== Domain Values

As you may have noticed, the `Country` class we have seen before isn’t
defined inside the GTS application – instead it comes from a Dynamo
module named _dynamo-functional-domain_. This contains some useful
classes for dealing with “domains”, also known as “code tables” or
“lookup tables”- they are basically simple entities that only consist of
a name, or of a name and a (unique) code.

The module contains several pre-defined domain classes like `Country`
which you can use if you include a database table named “domain” in your
application and fill it with the proper values (this is straightforward,
so we won’t go into it here).

To properly use the values from the `Country` table, though, one more
thing is needed and that is a service for retrieving them from the
repository. Now, we could of course create the proper Java classes for
this, but this is slightly tedious, and we can also use the Dynamo
functionality for _Default Services_ and define the required service in
Spring. Open the _ApplicationConfig.java_ class and take note of the
following code:

[source,java]
--
    @Bean
    public BaseDao<Integer, Country> countryDao() {
        return new DefaultDaoImpl<>(QCountry.country, Country.class, "parent");
    }

    @Bean
    public BaseService<Integer, Country> countryService(BaseDao<Integer, Country> dao) {
        return new DefaultServiceImpl<>(dao, "code");
    }
--

This defines a bean that is an instance of `DefaultServiceImpl` which
has an inner bean of type `DefaultDaoImpl`.* These are convenience
classes that in turn inherit from the `BaseServiceImpl` and
`BaseDaoImpl` classes and provide all the basic functionality for
retrieving, saving, and deleting entities. The only catch is of course
that you cannot define any custom methods (e.g.
`findCountriesInEurope()`) but for such simple entities, this is usually
not an issue.

[NOTE]
--
`ApplicationConfig` is an example of a Spring Boot configuration
class and inherits from the `ApplicationConfigSupport` class from the
Dynamo Framework. This class already takes care of some generic
configuration which cannot be taken care of by Spring Boot
automatically.

When you build a Dynamo application it is advised that
you create a configuration class which inherits from
`ApplicationConfigSupport`.
--

Now, let’s return to the `countryOfOrigin` field in `Organization` for a
bit. By default, the application will render a dropdown component that
can be used to select a country to search on. Let’s play around with
this a little bit and change it to a lookup component:

[source,java]
--
@NotNull
@JoinColumn(name = "country_of_origin")
@ManyToOne(fetch = FetchType._LAZY_)
@Attribute(searchable = SearchMode.ALWAYS, visibleInGrid =
VisibilityType.SHOW, selectMode = AttributeSelectMode.LOOKUP)
private Country countryOfOrigin;
--

Restart the backend and observe how you can now use a popup dialog to
search for the country you want to filter on.

Dynamo now also comes with an auto-complete field which you can use
as follows:

[source,java]
--
@NotNull 
@JoinColumn(name = "country_of_origin") 
@ManyToOne(fetch = FetchType.LAZY)
@Attribute(searchable = SearchMode.ALWAYS, visibleInGrid =
VisibilityType.SHOW,
searchSelectMode = AttributeSelectMode.AUTO_COMPLETE)
private Country countryOfOrigin;
--

With this in place, the application will render a field that allows the
user to start typing – the available options will be filtered so that
only those that match the entered search term will be returned.

NOTE: The matching is done on the basis of the `displayProperty` setting.

As an extra exercise, set the `multipleSearch` setting to `true`. This
allows you to search for multiple values for a normally single-valued
relation – the search query will return all entities that match one of
the provided search values.

TIP: When you set `multipleSearch` to `true`, the application will
switch to displaying a multi-select field instead of a drop-down. You
can also use a lookup field.

=== Dynamic search layout

In addition to the search form functionality explained above, Dynamo
offers an additional way of handling search requests. This is called the
_Dynamic Search Layout_ and basically consists of a search form to which
search terms can be added dynamically. To enable this functionality add
the following in _organization-search.component.ts_:

[source,typescript]
--
searchFormMode: SearchFormMode = SearchFormMode.DYNAMIC;
--

And bind it in the *organization-search.component.html*:

[source,html]
--
<app-generic-search-layout
  entityName="Organization"
  detailNavigationPath="organization"
  [searchFormMode]="searchFormMode"
>
</app-generic-search-layout>
--

Now, you will see that the search screen you saw before has been
replaced by a (normally) initially empty search form, with an Add
filter” button below it. Pressing this button will add a row to the
search form. This row can be used to add a search criterion.

.“Add filter” button in search.
image::media/image6.png[image,width=560,height=361]

Each search row starts with a combo box that allows you to select the
attribute you want to filter on. It includes all attributes with
searchable set to either `ADVANCED` or `ALWAYS`, sorted in alphabetical
order.

Selecting an attribute from the combo box will cause one or more input
components to appear based on the selected attribute (e.g. a text field
for a string attribute, two number fields for an integer component
etc.). This follows the exact same logic as the regular search form.

When you mark an attribute as `requiredForSearching`, a row for
that attribute will always be rendered; it cannot be removed and the
selected attribute cannot change. If you define or more default values
for an attribute, then a search row for that attribute will also be
displayed, with the default values filled in, but in this case the rows
can be removed and values can be added.

== Adding, editing, and removing entities

=== Adding new entities

We’ve now done about all we can do to make our search screen behave in
the desired way, so let’s move on to adding new entities.

As you can see, there is already an “Add” button below the search
results grid. If you click this button, the application will navigate to
an edit form that allows you to add a new entity (in this case an
Organization) to the application. Whether this button appears is in fact
dependent on the `createAllowed` setting on the entity model (but this
is `true` by default).

When you click the “Add” button the application will try to navigate to
a separate page. Which page this is, is specified by the
`detailNavigationPath` setting that was mentioned earlier (and which is
set to “organization”).

When you look in _app-routing.module.ts_ you will see that the following
routes are defined (one for editing an existing entity and one for
creating a new one):

[source,typescript]
--
  {
    path: 'organizations',
    title: 'Organizations',
    component: OrganizationSearchComponent
  },
  {
    path: 'organization',
    title: 'Create Organization',
    component: OrganizationFormComponent
  },
--

Both routes point to the `OrganizationFormComponent` which looks as
follows:

[source,html]
--
<app-generic-form
entityName="Organization"
[entityId]="entityId"
navigateBackRoute="organizations">
</app-generic-form>
--

This is a minimal set-up that includes:

. the name of the entity
. the ID of the entity being edited (undefined when defining a new entity)
. the route to use when navigating back to the search screen.

TIP: In the (probably pretty rare) cases where you want to
completely disable navigation from the screen, you can do so by setting
the `navigationAllowed` property to false.

By default, the form will already contain some input fields – as with
the search fields, the entity model determines which type of user
interface component is rendered for which attribute. The edit form looks
like this:

.An edit form.
image::media/image7.png[image,width=560,height=570]

By now, it should not come as a surprise that you will see text fields
for String and numeric attributes, combo boxes for enumerations, etc.
If you look closely, however, you will see that there is no component
for editing the `countryOfOrigin` attribute. This
is because, by default, no components will be created for editing
complex attributes. There is also no component for modifying the members
but this is by design.

To make the components for editing the complex attributes show up, you
can set the *visibleInForm* setting for an attribute to true. We do
this now for the country of origin field:

[source,java]
--
@NotNull
@JoinColumn(name = "country_of_origin")
@ManyToOne(fetch = FetchType.LAZY)
@Attribute(searchable = SearchMode.ALWAYS, visibleInGrid = VisibilityType.SHOW,
        searchSelectMode = AttributeSelectMode.AUTO_COMPLETE,
        visibleInForm = VisibilityType.SHOW)
private Country countryOfOrigin;
--

Now, go ahead and add a new organization to the system (be creative).

[NOTE]
--
The validations have automatically been added to the form based on
the Java Validation API annotation like `@NotNull` and `@Size` that are
present on the entity – you don’t have to do anything extra for this.
--

[TIP]
--
Sometimes it’s not desirable to be able to directly edit an
attribute – e.g. in case of a status field that is automatically set, a
creation time stamp, etc. You can make sure that such an attribute shows
up as read-only in the form by setting the `editable` setting of the
`@Attribute` annotation to `READONLY`.

It is also possible to specify the  settings `CREATE_ONLY` and `EDITABLE`.
When you use the setting `CREATE_ONLY` you will only be able to edit the
attribute when creating a new entity. The `EDITABLE` value, which is the
default value, means  that the attribute can always be edited.
--

=== Editing existing entities

Now, return to the search screen for a moment, and observe that you can
click on any row in the table. This will cause the application to
navigate to the detail screen you just saw, but now the details of the
selected row will be shown.

You can also set the `showDetailButton` setting on the
generic-search-layout to `true`. With this setting in place, you can no
longer just click anywhere in the table. Instead, a “pencil” button will
show up in each row in the table. Click this button to navigate to the
detail screen.

[source,html]
--
<app-generic-search-layout entityName="Organization"
 detailNavigationPath="organization" [advancedModeEnabled]="true"
[showDetailButton]="true">
</app-generic-search-layout>
--

.Field with a button to show details.
image::media/image8.png[image,width=559,height=26]

TIP: You can also set the `detailsModeEnabled` setting to `false`.
This will completely disable the functionality to navigate to the detail
screen for existing entities (however, you can still create new entities
using the “Add” button).

Some changes you can make to modify the behaviour of edit forms include:

* Using the `defaultValue` setting on any simple attribute to define a
default value. This can be a string, integer, BigDecimal etc. Try this
out on e.g. the “`yearlyMortalityRate`” attribute. Use a period (“.”) as
the decimal separator if needed. Once you click the “Add” button to
create a new entity, any fields for which a default value has been
defined will be automatically set to this default value.
* Using the `TextFieldMode` to switch between displaying a text field, a
text area, or a password field. Try this on the `address` property.

IMPORTANT: This only works inside edit forms. The TextFieldMode will be
ignored when creating a search form, since the text area in the search
form would take up too much space, and it’s highly unlikely you’d want to
search for an enormously long string match anyway.

* Use the `booleanFieldMode` to switch between using a checkbox, a
toggle button, or a switch component for editing a Boolean property.

IMPORTANT: This only has an effect inside an edit form. In a search
form, the framework will always use a tri-state checkbox as described
earlier.

* Use the `enumFieldMode` to switch between using a dropdown component
or a set of radio buttons for editing an enumeration.
* Use the `numberFieldMode` to switch between using a text field or a
numeric input field for a numeric property (this only works for integer
or long properties). When you set this to `NUMBERFIEL`, e.g. for the
`memberCount` property, you will see the following:

.Numeric input field.
image::media/image9.png[image,width=560,height=53]

* This is a numeric input field which will only accept numeric input and
also contains plus and minus buttons for changing the value. You can use
the `numberFieldStep` setting to modify the step size.
* You can use the `groupTogetherWith` setting to specify that multiple
components must be placed on the same row in the edit form. To do so,
use a `groupTogetherWith` value on the attribute you want to appear
first in the row:

[source,java]
--
@NotNull
@Size(max = 255)
@Attribute(searchable = SearchMode.ALWAYS, displayName =
"Headquarters", groupTogetherWith = "address")
private String headQuarters;
--

The above will make sure that the “address” field shows up on the same
line as the “headQuarters” field. When using this setting, take care
that the attributes are in the right order (the attribute on which you
place the `groupTogetherWith` setting must occur in the ordering before
the attribute it refers to. Dynamo will produce an error if you define
an incorrect attribute grouping)

.Grouped input fields.
image::media/image10.png[image,width=560,height=79]

=== URL fields

The Dynamo Framework also supports the functionality of turning certain
fields into clickable URLs (that point to external resources).

To demonstrate, set the `url` setting to `true` for the `url` property
of the `Organization` class.

[source,java]
--
@Attribute(url = true)
private String url;
--

Then, restart the application and verify that in the grid in the
Organizations screen you will now see an empty “URL” field. Navigate to
the edit screen and fill in a value.

Enter some valid URLs for some of the Organizations, then look at the
search results grid and check that the URL column now contains clickable
links that can be used to take you to directly to the pages identified
by the URLs you entered.

The clickable URL field will also show up inside a detail view that is
in view mode (more on view mode below).

=== Column and form width

By default, an edit form will contain just a single column containing
the input fields. It will also not take up the entire width of the
screen. Both of these things are fairly easy to change.

In order to change the width of the entire form you can set the value of
the `formWidthClass` property on the app-generic-form. This property
expects standard Bootstrap expressions, e.g. `col-12` means use up all
12 available columns

If you want to change e.g. the number of columns being used, you can
modify the `numberOfColumns` property. By default, this has the value *1*,
but you can set it to `2` or `3`. Using a value other than 1 will cause
the input components to be displayed behind each other on the same row
(provided there is enough room).

=== Attribute Grouping

By default, all attributes inside an edit from will be displayed below
and behind each other, in the order specified by the `@AttributeOrder`
annotation you saw before (with an exception for the attributes that
have been mentioned in the `groupTogetherWith` setting). However,
sometimes, especially when you have many attributes, it can be useful to
have a way of grouping certain attributes together.

To demonstrate how this works, add the following annotations to
the `Organization` class.

[source,java]
--
@AttributeGroup(messageKey = "organization.first", attributeNames = {
"name", "address", "headQuarters", "countryOfOrigin" })
@AttributeGroup(messageKey = "organization.second", attributeNames = {
"reputation" })
--

Here, you define two attribute groups identified by the message keys
“organization.first” and “organization.second” and place some attributes
in each group.

In the _entitymodel.properties_ file, add the following lines:

[source,properties]
--
organization.first=First
organization.second=Second
dynamoframework.default.attribute.group=Others
--

Restart the application and verify that the edit form now looks as
follows:

.Updated edit form with attribute grouping.
image::media/image11.png[image,width=560,height=279]

You will see three attribute groups: the two groups you declared and an
additional group that contains all attributes that were not explicitly
assigned to any of the groups.

NOTE: The order of the groups is specified by the `@AttributeGroup` and
`@AttributeGroups` annotations, but the order of the attributes within
the groups is still taken from the (general)  attribute ordering
specified by the `@AttributeOrder` annotation.

Also, by default the application will use panels to group the attributes
together. If you prefer using tabs, define an attribute group mode
property in your Typescript file:

[source,typescript]
--
attributeGroupMode: AttributeGroupMode = AttributeGroupMode.TAB;
--

And refer to that property in the HTML file (_organization.form.html_).

After you restart the application you should now see three tab sheets
(each containing a number of attributes) in the detail screen.

===  Removing existing entities

By default, the option to delete existing entities is disabled. You can
easily enable this functionality by setting the `deleteAllowed` setting
on the `@Model` annotation to `true`.

[source,java]
--
@Model(displayProperty = "name", deleteAllowed = true)
--

With this setting in place, the application will now render a big bright
red “Delete” button in every row in the search results table.

=== Popup edit dialog

As an alternative to using a separate detail screen, it is also possible
to open a pop-up edit dialog directly from the results table. In order
to enable this functionality, define a `popupButtonMode` variable in
_organization-search.component.ts_:

[source,typescript]
--
popupButtonMode: PopupButtonMode = PopupButtonMode.EDIT;
--

then use it from the HTML file to bind it to the . This will cause a “details” button
to appear in each row in the details table. Pressing this button will
cause a pop-up dialog containing the details of the selected entity to
appear. The fields that will appear in this pop-up dialog are rendered
according to the same logic as the edit form (e.g. this will mean the
same attribute groups, ordering, etc. will be used). However, some of the
options that are available on the full edit form (e.g. setting the
number of columns) are not available in the pop-up dialog.

The value EDIT chosen above will ensure that the dialog will be opened
in EDIT mode. You can also specify the value VIEW. In this case the
pop-up dialog will be rendered in read-only mode. The default value, NONE,
means that no button to open the dialog will appear.

=== Additional GenericEditForm properties

There are several more options available on the
`GenericEditFormComponent` to govern how the component behaves:

* `openInViewMode` (default: `false`) can be used to specify that the form
must be in view mode after first opening it. In this case, an "Edit"
button will be provided to switch the screen to edit mode.
* `confirmSave` determines whether to ask for confirmation before saving
changes after the user presses the "Save" button. The default value is
`false`.

=== Additional GenericSearchLayout properties

There are several more options available on the
`GenericSearchLayoutComponent` to govern how the component behaves:

* `confirmClear` determines whether to ask for confirmation before
removing all search filters after the user presses the "Clear" button.
The default value is `false`.
* `searchImmediately` determines whether to carry out a search right
away when opening the screen. The default value for this setting is
`true` which means that a search is carried out right away. If you set
it to `false`, the search results grid will initially be hidden after you open the
screen, and you must carry out a search first before it will show up.
* `preserveSearchTerms` determines whether any search terms that you
enter in a search form will be preserved when you navigate away from a
screen and then navigate back to it. This is enabled by default, so you
don’t normally need to do anything to get this functionality.

=== Adding your own lookup tables

It is also fairly easy to define your own lookup tables. As a case in
point, take a look at the “MainActivity” class. This defines the main
activity of an Organization. In order to use it in the application,
modify Organization.java so that it reads as follows:

[source,java]
--
@JoinColumn(name = "main_activity")
@ManyToOne(fetch = FetchType.LAZY)
@Attribute(quickAddAllowed = true, visibleInForm = VisibilityType.SHOW, searchable = SearchMode.ALWAYS, visibleInGrid = VisibilityType.SHOW)
private MainActivity mainActivity;
--

Also, set the `displayProperty` of the `MainActivity` class to `name`.

Now, when you open the detail page for an organization, you should see a
“Main Activity” field in the edit form:

.Main activity field.
image::media/image12.png[image,width=462,height=61]

Behind the input component, you will see a “plus” button that allows you
to quickly add a new value for this lookup table. This button appears
because you have set the `quickAddAllowed` setting to `true`. Clicking
the button will bring up a dialog that allows the user to create a new
entity. If the creation is successful, the new entity will be added to
the list of available options in the component, and selected.

Dynamo contains automatic protection against entering duplicate values –
when you try to add a new lookup table value with the same name as an
already existing entity, the application will throw a validation
exception. The message that is shown is expected to be in the message
bundle under the `<DomainName>.not.unique` key. To make this work for
the MainActivity, add the following to _entitymodel.properties_.

[source,properties]
--
MainActivity.not.unique=This main activity already exists
--

Now, restart the application, try to add a duplicate main activity and
verify that you see the error message defined here.

=== Additional attribute model settings

The attribute model currently support around 60 separate settings.
Although we refer you to the Dynamo manual for a complete listing, it’s
good to briefly outline some additional settings here:

* The Dynamo framework supports automatic validation of emails (syntax
only) for fields that are annotated with the Java Validation framework
`@Email` annotation. Simply adding this annotation is enough to enable
e-mail validation in both the service layer and UI.
* The setting `ignoreInSearchFilter` can be used to specify that a
property should be ignored when constructing the search filter when
searching using a `GenericSearchLayoutComponent`. When you mark an
attribute as “searchable” but set “ignoreInSearchFilter” to true, a
search field will be rendered inside the form, but the contents of the
field will be ignored when actually searching. The most obvious use case for
this is when working with cascading input fields (outside the scope of this
training).
* By default, sorting is enabled for all attributes. You can disable
sorting for an attribute by setting the `sortable` setting to false.
* Sometimes, when searching or sorting on an attribute, you will want to
search or sort on an attribute path that is different from the actual
path to the attribute. For these situations, you can use the
`replacementSearchPath` and `replacementSortPath` settings.
* The `trimSpaces` setting can be used to automatically remove spaces
from the start and end of a field value before saving the value to the
database.

== Adding a SplitLayout

=== Adding the PersonSearchComponent

Now, let’s move to the `Person` entity which is used to represent the
various members of the criminal organizations we are interested in.

As with the `Organization` entity, the entity class, DAO, and service
classes have already been provided for you. We will, however, be adding
a new Angular component. First, create the skeleton for the component by
running the following Angular CLI command:

[source,commandline]
--
ng generate component person-search --module app
--

This will generate an Angular component (4 files in total) and add it to
the application’s main module.

In the _app-routing.module.ts_ file, add the following to the `children`
array:

[source,yaml]
--
  {
    path: 'persons',
    title: 'Persons',
    component: PersonSearchComponent,
  },
--

This defines a new route to the persons component. Finally, in the
_nav.component.ts_ file, add a new menu item:

[source,yaml]
--
  {
    topLevel: true,
    text: 'Persons',
    routerLink: "/persons"
  },
--

Which will add a new top-level menu item named “Persons”. If you click
on this link, you will be taken to a page that simply reads
“person-search works”, the Angular default.

We will now replace this default implementation by a Split Layout. This
is a layout that consists of a search results table on the left and a
form for displaying the selected row on the right. Implementing it is
even simpler than for the search layout:

[source,html]
--
<app-generic-split-layout entityName="Person">
</app-generic-split-layout>
--

Which will produce a screen that looks as follows:

.Split layout screen.
image::media/image13.png[image,width=560,height=247]

* You can select a row in the table to the left to make the details of
that row show up in the form to the right.
* If `createAllowed` is true for the entity, an “Add” button will show up
below the table. Clicking this button will bring up an empty form that
allows you to create a new entity.

Now, using everything you have learned so far, modify this screen in the following ways:

* Make sure the “organization” property shows up in the grid and in the
edit form

IMPORTANT: Don’t forget to modify the relation fetching using the `@FetchJoin` annotation
and to set a `displayProperty` for the Organization if

that has not been done already).
* The attribute order reads `firstName`, `nickName`, `lastName`,
`organization`, `born`, `died`.
* The caption for the `nickName` property must be changed to “Nickname”
* The "Remove" button must be displayed for each row in the table.

Play around with the screen a bit and add, edit, or delete some
entities.

By default, the data that is displayed is not filtered in any way. You
can change this by adding _default filters_ to the layout. These are
filters that are automatically applied to any search request. In order
to add default filters, define the following in the
_person-search.component.ts_:

[source,typescript]
--
getDefaultFilters(): FilterModel[] {
return [createEqualsFilter('firstName', 'a')]
}
--

[source,html]
--
<app-generic-split-layout entityName="Person"
  [defaultFilters]="getDefaultFilters()">
</app-generic-split-layout>
--

This sets up a filter for filtering on the `firstName` property of the
person, and will match if this first name contains the letter “a” (note
that the attribute model, specifically the `searchPrefixOnly` and
`searchCaseSensitive` settings determine how exactly the search is
carried out. You don’t have to specify a “like” query or something in
the front-end.)

The Dynamo framework comes with a range of built-in filters. In addition,
the `EqualsFilterModel` shown above, there are classes like
`NumberRangeFilter`, `DateRangeFilter` and `NumberInFilter`. Please refer
to the full Dynamo documentation for more details.

Like the `GenericSearchLayout`, the `GenericSplitLayout` comes with a
number of useful properties that can be used to modify its behaviour.
Some of these include:

* The `quickSearchProperty` can be used to define a property that can be
used to quickly filter the search results. When this property is set, a
“quick search” text field will appear in the split layout above the
search results table. Typing in this input field will filter the search
results based on the specified property. Note that the property must be searchable.
* If this is not sufficient, you can also set the `searchDialogEnabled`
setting to `true`. With this in place, a “Search” button will be shown
above the results table. Clicking this button will bring up a pop-up
search dialog. This basically functions in the same way as the search
form in the `GenericSearchLayout`, meaning that all attributes that are
marked as searchable will show up. You can carry out searches using this
screen, and when you close it, the search results in the split layout
will match those you selected in the dialog.

The split layout also supports settings like `openInViewMode` and
`confirmSave` that we already covered when discussing the
`GenericSearchLayout`.

== Split layouts

Now, we are finally getting to the good stuff – we are going to add a
screen to manage the various types of gifts that are being sent around
between our notorious gangsters.

To do so, first we need to add a component for displaying the available
gifts. This basically follows the same set-up as

[source,commandline]
--
ng generate component gift-search --module app
--

In the _app-routing.module.ts_ file, add the following to the `children`
array

[source,commandline]
--
  {
    path: 'gifts',
    title: 'Gifts',
    component: GiftSearchComponent
  },
--

This defines a new route to the persons component. Finally, in the
_nav.component.ts_ file, add a new menu item:

[source,yaml]
--
  {
    topLevel: true,
    text: 'Gifts',
    routerLink: "/gifts"
  },
--

Defining the actual layout is pretty easy as well:

[source,html]
--
<app-generic-split-layout entityName="Gift"></app-generic-split-layout>
--

One of the functionalities of the gifts screen is the option to upload
an image to help us identify what the gift looks like. The application
automatically renders a file upload component for attributes that are of
type `byte[]`, in this case the `image` field in the nested `logo`
attribute.

When you start the application now, the upload functionality should be
working, but it’s not very user-friendly yet. To make the application
behave a bit better, open the `GiftLogo` class and find the `image`
attribute. Annotate it as follows:

[source,java]
--
@Column(columnDefinition = "bytea")
@Attribute(image = true, fileNameProperty = "logo.fileName")
private byte[] image;
--

Also annotate the `fileName` property directly below it as follows:

[source,java]
--
@Attribute(editable = EditableType.READ_ONLY, visibleInGrid =
VisibilityType.HIDE)
private String fileName;
--

Note that we are using the full path of the attribute, `logo.fileName`
rather than just `filename`. This is because the Logo is an embedded
object of the Gift – embedded objects are more or less absorbed into the
object that is embedding them and don’t have their own models. All the
attributes of the embedded model become attributes of the embedding
entity in the Entity Model, and must be referred to using their full
paths.

By changing the value of the `image` setting to true you mark this field
as an image, causing the application to try and render a preview of the
contents of this field (it will of course still fail if you didn't
upload an actual image).

The `fileNameProperty` setting is used to automatically set the value of
another property to the name of the file you uploaded – in this case the
`fileName` property on the `GiftLogo`.

Now, when you try uploading a file again, the application will show
you a preview of the image you uploaded (provided it’s actually an
image) and the "fileName" property will be automatically set after uploading the
image.

Now, if you want to restrict the type of files that the user can upload,
you can use the `allowedExtensions` setting. This setting takes as its
value an array of strings, e.g. `png`, `gif`. You can also set the
`downloadAllowed` setting to make it so that a "download" button will
show up in the file upload component.

Play around with the file upload functionality for a bit if you want,
then have a look at the rest of the screen and make sure you get all the
little details right (attribute order, captions etc.).

[WARNING]
--
Storing binary data in a relational database is not always
an optimal design decision, but we recognize that it is useful for
scenarios like this where you want to display a quick image or thumbnail
or something similar. When storing large amounts of data, you might want
to use a cloud blob storage like Azure Blob Storage or Amazon S3
instead.

In these cases it is still possible to use the Dynamo
entity model, but you have to modify the service logic to write the data
to and retrieve it from the blob storage.
--

Now, there is one more cool thing we can do with the `Gift` entity, and
that is displaying and editing a collection of dependent objects, in
this case the `translations`.

In the `Gift` class, annotate the `translations` property as follows.

[source,java]
--
@Valid
@OneToMany(mappedBy = "gift", fetch = FetchType.LAZY, cascade = {CascadeType.MERGE,
        CascadeType.PERSIST}, orphanRemoval = true)
@Size(max = 3)
@Attribute(visibleInForm = VisibilityType.SHOW, nestedDetails = true)
private Set<GiftTranslation> translations = new HashSet<>();
--

[NOTE]
--
Here is the `nestedDetails` setting that will ensure that the
framework treats this property as a nested detail property. Also note
the use of the standard JPA cascade annotations that make sure that the
detail entities are persisted whenever the parent entity is.
--

We also have to make sure that the wiring of the translations to the
gifts is done properly. To do so, include the following in the Gift
class:

[source,java]
--
public void setTranslations(Set<GiftTranslation> translations) {
    wireRelations(this, this.translations, translations, (translation, gift) -> translation.setGift(gift));
}
--

The `wireRelations()` method is a convenience method from the
`EntityModelUtils` class.

With these annotations in place, start the application and verify that
the application now renders a table that can be used to edit the
translations of a Gift:

.A table to edit translations.
image::media/image14.png[image,width=560,height=191]

(Note that you can click the button in the top right to add a new row to
the table). Go ahead and add some translations to the table, then press
the Save button on the form and verify how the Gift plus its
translations are neatly saved to the database.

== Editable tables

Now, let’s add a screen for managing the various gift deliveries from
one criminal to the other.

First, create the component again and add it to the menu and routing
files:

[source,commandline]
--
ng generate component delivery-table --module app
--

The component itself is again deceptively simple

[source,html]
--
<app-generic-edit-table-layout entityName="Delivery">
--

However, if you open the Deliveries screen it its current form, it will
not do an awful lot. This is because the Delivery class contains a
number of complex attributes that are not present in either the results
table of the edit form.

To make the screen behave, set the visibleInForm and visibleInGrid settings
for `fromPerson`, `toPerson` and `gift` properties to SHOW. You may also want to set
the `displayProperty` setting on the `Gift` class to "name" if you
have not done so already, to make sure that a useful description of the
gift shows up in the table and in the dropdown component.

Now, when you restart the application and open the Deliveries screen,
you will see a table that you can use to edit the displayed entities.
Initially, the grid will be empty, but you can use the “Add” button to
add new entries. However, this is not very useful at the moment since
you won’t be able to see (let alone fill in) all the required fields.

Now, start the application, open the Deliveries screen, and you will see
an empty grid. You can use the “Add” button to add a new delivery.
Clicking this button will cause a pop-up dialog to appear, which you can
then use to create the new entity. Go ahead and do so. The new entities
that you added will show up in the grid.

TIP: At the end of every row there is a “Details” button that you
can use to bring up the details of the current row/entity. If
`updateEnabled` is set to true on the entity model, you can also use
this dialog to edit the entity.

== Filters, custom components, and callback methods

The above chapters should have given you a good idea of some of the
capabilities of the Dynamo Framework, but it can do a lot more. We will
now go over some of the more common use cases.

=== Field Filters 

So far, you have only seen occasions in which a combo box or other
lookup component contains all the available values. In a small
application like this, that is usually not an issue, but in a real
application it is likely that you sometimes want to restrict the values
that show up inside a selection component or lookup component. For this
you can use the _field filter_ mechanism.

As we’ve seen before with the default filters (in the SplitLayout), the
field filters are defined in the component’s TypeScript file. As an
example, we define the following in the _organization-form.component.ts_

[source,typescript]
--
  getFieldFilters() {
    let fieldFilters: Map<string,FilterModel[]> = new Map<string,FilterModel[]>();

    let countryFilter = createEqualsFilter('name', 'au')
    fieldFilters.set("countryOfOrigin", [
      countryFilter
    ]);

    return fieldFilters;
  }
--

Also, in the HTML file we bind this method to the [fieldFilters]
property.

Now, if we open the screen to edit an organization (or create a new
one), we will see that the available option in the `countryOfOrigin`
component are limited to those countries that contain the substring `au`
(e.g. Austria or Australia). This works regardless of the type of the
input component, but it will of course show up in different ways.

The example above only applies to the edit form, but adding the field
filters to the search form works in exactly the same way.

=== Custom components

While the Dynamo framework has some fairly robust options to modify the
way in which input components behave, it is possible to override the
standard component generated by the framework with a custom one.

To do so, you can insert an ng-template element marked with the
`dOverrideField` annotation inside the component (in this case,
_organization-form.component.html_.

[source,html]
--
  <ng-template
    dOverrideField
    attributeName="name"
    let-am
    let-formGroup="mainForm"
  >
    <ng-container [formGroup]="formGroup">
      <label for="name">Custom name</label>
      <input type="text"
        pInputText
        id="name"
        formControlName="name"
      >
    </ng-container>
  </ng-template>
--

The `dOverrideField` on the template makes sure the mechanism picks up
this custom component. The “attributeName” must be the name of the
attribute for which you want to replace the input component.

Inside the template you can create basically any component you like.
Make sure to nest the custom component inside a formGroup though, or no
data binding between the model and the component will take place. Also
don’t forget to set the `formControlName` property to the name of the
attribute.

Using custom components like this is also supported for the search
layout (when in “standard” mode), the split layout, and the editable
table layout.

=== Custom validators

In addition to adding custom components, it is also possible to add
custom validators to the default Dynamo components.

As stated before, the framework will take care of adding validators to
the front-end based on the Java Validation API annotations like @Min,
`@NotNull`, `@Size` etc. In case this is not enough, it is of course
possible to provide your own validation logic in the back-end, but this
functionality cannot be automatically duplicated on the front-end. This
is where custom front-end validations come in.

We have already provided a custom validator in the CustomValidators
class, and will now apply this to a field in the _person-search.component.html_
that we created before.

In the `app-generic-split-layout` we created before, we add a template named
*customValidatorTemplate* and bind this to the `customValidatorTemplate`
property of the layout:

[source,html]
--
  <ng-template #customValidatorTemplate let-formGroup>
    <ng-template
      dAdditionalValidators
      attributeName="died"
      [formGroup]="formGroup"
      [validators]="[CustomValidators.diedAfterBornValidator(formGroup)]"
    />
  </ng-template>
--

Inside the template we can create any number of templates annotated with
the `dAdditionalValidators` template. Each template must contain the
following:

* `attributeName` defines the attribute to bind to
* `formGroup` is the form group that the input component belongs to
* `validators` is an array of custom validators that you want to apply
to the field.

In the typescript file, add the following, where the _CustomValidators_
on the right refers to the class you import from the
_custom-validators.ts_ file.

[source,typescript]
--
readonly CustomValidators = CustomValidators
--

WARNING: You must always include the appropriate validations in the
back-end as well. Never rely on the front-end only for validating data,
since it is always possible to bypass the front-end and call the
back-end services directly.

=== Additional actions and buttons

As you have probably seen, many of the composite components offered by the
Dynamo Framework contain button bars that contains buttons to e.g. add entities, switch the
component to edit mode etc. It is possible to add additional buttons to
these button bars in several ways.

The first way is by means of the back-end, using the concept of Entity
Model Actions. These are basically methods that are added to your
service layer that are exposed to the front end as part of the entity
model.

In order to add an entity model action, we need the following things:

* A data transfer object (DTO) to hold the relevant data
* A service method that accepts that DTO as a parameter
* An `@ModelAction` annotation on the service method implementation

Let’s start with the DTO:

[source,java]
--
package com.opencircle.gts.service;

import jakarta.validation.constraints.NotNull;
import jakarta.validation.constraints.Size;
import lombok.Getter;
import lombok.Setter;
import lombok.ToString;
import org.dynamoframework.domain.AbstractEntity;
import org.dynamoframework.domain.model.annotation.Attribute;
import org.dynamoframework.domain.model.annotation.Model;

@Getter
@Setter
@ToString
@Model(displayName = "Organization Name Change")
public class OrganizationNameDTO extends AbstractEntity<Integer> {

    private Integer id;

    @NotNull
    @Attribute
    @Size(max = 255)
    private String name;

}
--

The DTO class must extend the `AbstractEntity` class, and must have an ID
field that has the same data type as the entity that the action belongs
to (in this case the Organization). The framework constructs an entity
model for the DTO in the same way as it does for an actual entity, so
annotations like `@Model` and `@Attribute` work in the same way.

In the `OrganizationService(Impl)` we add the action method that we want to carry
out:

[source,java]
--
@Override
@Transactional
@ModelAction(id = "ChangeName", displayName = "Change name", type = EntityModelActionType.UPDATE,
icon = "pi-shield")
public Organization updateName(OrganizationNameDTO dto) {
    Organization org = findById(dto.getId());
    org.setName(dto.getName());
    return save(org);
}
--

And in the `OrganizationService` we add the method definition
--
Organization updateName(OrganizationNameDTO dto);
--

This is a fairly simple method that accepts the `OrganizationNameDTO` as a
parameter, and must return the updated entity (in this case the
Organization). The logic is easy – it just sets the name on the
organization, then saves the updated organization to the database.

As you can see the method is annotated with `@ModelAction` which means
Dynamo will translate it to a button that will show up (in this case) in
each row in the table. The ModelAction has a unique ID, a display name (which will be
shown in the tooltip of the button) and a type.

The type can be either
`CREATE` or `UPDATE` and determines where the button corresponding to the
action will show up. `UPDATE` actions will show up in each button in a
results table, and `CREATE` actions will show up in the button bar below
the table.

.A table with update buttons.
image::media/image15.png[image,width=560,height=24]

Pressing the button will open a pop-up dialog based on the
`OrganizationNameDTO` we saw before. Any fields that match between the
main entity (`Organization`) and the DTO, in this case the `name`, will be
automatically filled in:

.Automatically filled in name field.
image::media/image16.png[image,width=559,height=107]

In addition to this, you can also add actions/button that are managed on
the front-end. These come in three varieties:

* *additionalRowActions* show up for each row in the details table
* *additionalFormActions* show up in a details screen
* *additionalGlobalActions* show up below the button bar below a results
table.

As an example of a global action, consider the following code which we add
to _organization-search.component.ts_).

[source,typescript]
--
  getAdditionalGlobalActions(): AdditionalGlobalAction[] {
    let action: AdditionalGlobalAction = {
      action: () => {
        this.messageService.warn('This is a global action');
      },
      messageKey: 'action_one',
      icon: 'pi-times',
      buttonClass: 'btn btn-primary m-1',
      enabled: () => {
        return true;
      },
    };

    return [action];
  }
--

A global action consists of:

* The actual action (code) to carry out
* The message key. This is used to look up the message to display on the
button in the application’s message bundle.
* The icon to display on the button (optional)
* The CSS classes of the button (from Bootstrap)
* A function to determine when the action is enabled (in this example it's always enabled)

Now, if you look at the Organization screen, a button will show up below
the result table, and clicking it will display a notification message.

Adding form actions and row actions goes in much the same way, although
the exact attributes differ based on the action type. Refer to the full
Dynamo documentation for more information.

=== Excel and CSV Exports

The Dynamo Framework offers some functionality for automatically
exporting data that is displayed in results grid to Excel (.xlsx) or CSV
format.

This functionality is enabled by default. It can be turned off on an
entity model by entity model basis by setting the value of
`exportAllowed` on the `@Model` annotation to false.

If exporting is enabled for an entity, a context menu will show up in
any results table (in you right-click anywhere in the table). This menu
will contain the options to create exports to both Excel and CSV
formats.

The export file that will be created contains all the data in the result
set (i.e., all data that matches the search criteria), not just the rows
that are currently displayed – Dynamo will iterate over the entire data set
using pagination.

By default, the export will contain only the columns that are visible
in the table, but you can change the `exportMode` setting to `FULL` in
order to include all attributes that have their `visibleInForm` setting
equal to "true".

=== Clickable Links

For some properties, it is possible to change the default way they are
displayed (simply as a text or a label) inside a grid or an edit form to
a hyperlink that allows navigation within the application.

We will demonstrate this using the `organization` property of the
`Person`. Change the code inside the Person class so that it reads as
follows:

[source,java]
--
@NotNull
@JoinColumn(name = "organization")
@ManyToOne(fetch = FetchType.LAZY)
@Attribute(visibleInForm = VisibilityType.SHOW, visibleInGrid = VisibilityType.SHOW,
        navigable = true)
private Organization organization;
--

This will lead to the following situation in the Person screen
(note that you may have to set the `openInViewMode` to `true` in order to
make the link show up).

.Person screen with link to organization.
image::media/image17.png[image,width=503,height=407]

The `navigable` setting on the `@Attribute` annotation will make sure
that whenever the property is shown in read-only mode, a hyperlink will
be rendered instead of just a textual representation. Note that this
applies to both detail forms and result tables.

When the user clicks the hyperlink, the application will navigate to a (detail)
screen by following the route _/[lower cased name of the entity]/[entity
id]_, in this case _/organization/1_. This is the route at which we
configured our `OrganizationFormComponent` so the application will
then show a details screen for the selected organization.

In case you want to navigate to a different detail screen, you can set
the `navigationLink` setting on the attribute model in order to
configure a different route.

== Authorization

The Dynamo framework comes with built-in support for authorization. This
support both allows you to show/hide certain screens for certain users,
and to disable or enable certain functionality within a screen (e.g.
whether a certain button shows up or whether the user is allowed to
modify a certain entity type).

To test this, open the `Person` class and modify the class declaration
by adding the `@Roles` annotation as follows:

[source,java]
--
@Roles(writeRoles = "bogus")
public class Person extends AbstractEntity<Integer> {
--

This means that only users in the “bogus” role are allowed to perform
write actions (i.e., create and update) on this entity. Since you don’t
have the “bogus” role, this should disable the edit functionality for
the Person screen.

IMPORTANT: If you specify multiple roles, the user is  considered eligible
if they have at least one of the specified roles.

Verify this by opening the Person screen again and making sure that you
cannot add new persons or modify existing ones.

In addition to the “writeRoles” functionality, the `@Roles` annotation
also offers the `readRoles` and `deleteRoles` settings. The
`deleteRoles` setting is easy, it will simply add or remove the option
to delete entities based on the user’s roles.

When you specify one or more roles for the `readRoles` setting, the
component will only show up if the user has at least one of the
specified role. If not, the user simply will see a “You are not allowed
to view this component” message.

Currently, when a user does not have the appropriate roles to
view a screen, the corresponding menu option is *not* automatically
removed from the menu. The current version of Dynamo does not make any
assumptions with regard to how you build your menu.

As a result, you manually have to disable the menu option if the user
does not have the appropriate roles. The demo application supports this
but since it’s not really part of core Dynamo, we do not cover it as part
of this training.

In addition to this, it is also possible/required to secure the Angular
route so that only authorized users can access the route in the first
place. Here, Dynamo does offer some functionality to help you.

In the _app.routing.module.ts_, modify the entry for the
`PersonSearchComponent` so that it reads as follows:

[source,yaml]
--
  {
    path: 'persons',
    title: 'Persons',
    component: PersonSearchComponent,
    canActivate: [RoleGuard],
    data: { roles: ['bogus'] }
  },
--

Compared to the old situation, we add a `canActivate` element that
points to the `RoleGuard`, and using the “data” element we configure the
allowed roles.

This will result in Angular using the `RoleGuard` to check whether the
user is in any of the configured roles before navigating to the
`PersonSearchComponent`. If the user does not have any of the roles, an
error message will be shown and the application will navigate to the
“/home” route.

In addition to using the role-based authentication in the back-end, it is
possible to use it in the front-end. To do this, you need to inject
an instance of the AuthenticationService in your Typescript component.

You can then use the `hasRole()` method to enable or disable certain functionalities.
As an example, see how we can modify the global action we defined earlier so
that it is only enabled if the user has the "bogus" role.

[source,typescript]
--
  getAdditionalGlobalActions(): AdditionalGlobalAction[] {
    let action: AdditionalGlobalAction = {
      action: () => {
        this.messageService.warn('This is a global action');
      },
      messageKey: 'action_one',
      icon: 'pi-times',
      buttonClass: 'btn btn-primary m-1',
      enabled: () => {
        return this.authenticationService.hasRole('bogus')
      },
    };

    return [action];
  }
--

== Element collections

One of the lesser known features of JPA is the ability to work with
_element collections_ and _collection tables_. An element collection is
basically a collection of primitive values (String, integer, etc.) that
can be defined as a property on an entity. Within the context of our
example, we could define the following in the `Person` class:

[source,java]
--
    @ElementCollection(fetch = FetchType.LAZY)
    @CollectionTable(name = "person_lucky_numbers")
    @Column(name = "lucky_number")
    @Size(max = 3)
    @Attribute(visibleInForm = VisibilityType.SHOW)
    private Set<@Min(10) @Max(value = 100) Integer> luckyNumbers = new HashSet<>();
--

This will define a collection of integers that can be used to store a
person’s lucky numbers. As you can see, these are stored in the database
<<<<<<< HEAD
in a table named `person_lucky_numbers`. The definition for this table
is as follows:

[source,sql]
--
CREATE TABLE person_lucky_numbers(
  id serial NOT NULL,
  person_id integer,
  lucky_number integer,
  primary key(id)
);

ALTER TABLE person_lucky_numbers ADD CONSTRAINT
fk_person_lucky_numbers_person FOREIGN KEY (person_id) REFERENCES person(id) ON DELETE CASCADE;
--

Go ahead and execute these commands in your SQL client.
=======
in a table named “person_lucky_numbers” (which is already present).
>>>>>>> ef740660

Restart the application and navigate to the screen for managing persons.
Select a Person and verify that you will now see a so-called “chips”
component for managing the lucky numbers. This component will initially
be empty. You can add values to it by typing directly inside the
component and then pressing Enter when you are done with the input. It
is possible to add multiple values like this.

.An example of a “chips” component used to manage an element collection.
image::media/image18.png[image,width=560,height=81]

The component comes with several validations, e.g. the `@Size` annotation
that you can see in the code example above will be used to limit the
maximum allowed number of elements (in this case 3).

We can also use the `minValue` and `maxValue` settings on `@Attribute`
to set minimum and maximum values.

[source,java]
--
    @ElementCollection(fetch = FetchType.LAZY)
    @CollectionTable(name = "person_lucky_numbers")
    @Column(name = "lucky_number")
    @Size(max = 3)
    @Attribute(visibleInForm = VisibilityType._SHOW_, minValue = 0, maxValue
    = 100)
    private Set<@Min(10) @Max(value = 100) Integer> luckyNumbers = new
    HashSet<>();
--

In addition, it is possible to change the type of the component by
setting the `elementCollectionMode` (in this case to `DIALOG`).

[source,java]
--
    @ElementCollection(fetch = FetchType.LAZY)
    @CollectionTable(name = "person_lucky_numbers")
    @Column(name = "lucky_number")
    @Size(max = 3)
    @Attribute(visibleInForm = VisibilityType.SHOW, minValue = 0, maxValue = 100,
        elementCollectionMode = ElementCollectionMode.DIALOG)
    private Set<@Min(10) @Max(value = 100) Integer> luckyNumbers = new HashSet<>();
--

This will result in a different kind of component being used to edit the
element collection: a component that uses a pop-up dialog to add new
values.

In the example above we used an attribute of type Integer. It is also
possible to use the element collection functionality with String
attributes.
<|MERGE_RESOLUTION|>--- conflicted
+++ resolved
@@ -155,11 +155,8 @@
 **IN BOTH CASES YOU WILL NEED TO CHECK OUT THE DYNAMO-TRAINING BRANCH**
 
 If your Postgresql settings are different from the default, open the
-<<<<<<< HEAD
+“application.properties” file from the gts-web project and modify the
 _application.properties_ file from the gts-ui project and modify the
-=======
-“application.properties” file from the gts-web project and modify the
->>>>>>> ef740660
 following properties so that they match your values:
 
 [source,properties]
@@ -2279,27 +2276,7 @@
 
 This will define a collection of integers that can be used to store a
 person’s lucky numbers. As you can see, these are stored in the database
-<<<<<<< HEAD
-in a table named `person_lucky_numbers`. The definition for this table
-is as follows:
-
-[source,sql]
---
-CREATE TABLE person_lucky_numbers(
-  id serial NOT NULL,
-  person_id integer,
-  lucky_number integer,
-  primary key(id)
-);
-
-ALTER TABLE person_lucky_numbers ADD CONSTRAINT
-fk_person_lucky_numbers_person FOREIGN KEY (person_id) REFERENCES person(id) ON DELETE CASCADE;
---
-
-Go ahead and execute these commands in your SQL client.
-=======
 in a table named “person_lucky_numbers” (which is already present).
->>>>>>> ef740660
 
 Restart the application and navigate to the screen for managing persons.
 Select a Person and verify that you will now see a so-called “chips”
